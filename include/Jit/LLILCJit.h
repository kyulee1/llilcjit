//===----------------- include/Jit/LLILCJit.h -------------------*- C++ -*-===//
//
// LLILC
//
// Copyright (c) Microsoft. All rights reserved.
// Licensed under the MIT license.
// See LICENSE file in the project root for full license information.
//
//===----------------------------------------------------------------------===//
///
/// \file
/// \brief Declaration of the main Jit data structures.
///
//===----------------------------------------------------------------------===//

#ifndef LLILC_JIT_H
#define LLILC_JIT_H

#include "Pal/LLILCPal.h"
#include "options.h"
#include "llvm/ExecutionEngine/ExecutionEngine.h"
#include "llvm/ExecutionEngine/RuntimeDyld.h"
#include "llvm/IR/LLVMContext.h"
#include "llvm/Support/ManagedStatic.h"
#include "llvm/Support/ThreadLocal.h"
#include "llvm/ExecutionEngine/Orc/ObjectLinkingLayer.h"
#include "llvm/ExecutionEngine/Orc/IRCompileLayer.h"
#include "llvm/ExecutionEngine/Orc/NullResolver.h"
#include "llvm/Config/config.h"

class ABIInfo;
struct LLILCJitPerThreadState;
namespace llvm {
class EEMemoryManager;
}

/// \brief This struct holds per-jit request state.
///
/// LLILC is invoked to jit one method at a time. An \p LLILCJitContext
/// represents all of the information about a particular jit request.
///
/// Note the Jit can be re-entered on the same thread while in the
/// middle of jitting a method, if other methods must be run and also require
/// jitting. To handle this, the contexts form a stack, so that the jit can
/// keep the state from nested jit requests distinct from parent requests.
struct LLILCJitContext {

  /// Construct a context and push it onto the context stack.
  /// \param State the per-thread state for this thread.
  LLILCJitContext(LLILCJitPerThreadState *State);

  /// Destruct this context and pop it from the context stack.
  ~LLILCJitContext();

  /// \brief Create or sideload the module for this method.
  ///
  /// In typical usage this creates a new empty \p Module to hold the method
  /// that is about to be jitted. The reader then creates the IR for the
  /// method.
  ///
  /// Alternatively, if BITCODE_PATH is set to a directory name and there is a
  /// suitably named bitcode file in that directory, the file is loaded and
  /// parsed and the resulting module is returned, and the code from that
  /// parsing is used for the method instead. This provides a way to experiment
  /// with alternative codegen. Note however jit codegen may embed handle
  /// values in the IR and these values can vary from run to run, so a bitcode
  /// file saved from a previous run may not work as expected.
  ///
  /// \param MethodInfo  The CoreCLR method info for the method being jitted.
  std::unique_ptr<llvm::Module>
  getModuleForMethod(CORINFO_METHOD_INFO *MethodInfo);

  /// Write an informational message about this jit request to LLVM's dbgs().
  void outputDebugMethodName();

public:
  /// \name CoreCLR EE information
  //@{
  ICorJitInfo *JitInfo;            ///< EE callback interface.
  CORINFO_METHOD_INFO *MethodInfo; ///< Description of method to jit.
  uint32_t Flags;                  ///< Flags controlling jit behavior.
  CORINFO_EE_INFO EEInfo;          ///< Information about internal EE data.
  std::string MethodName;          ///< Name of the method (for diagnostics).
  //@}

  /// \name LLVM information
  //@{
  llvm::LLVMContext *LLVMContext; ///< LLVM context for types and similar.
  llvm::Module *CurrentModule;    ///< Module holding LLVM IR.
  llvm::TargetMachine *TM;        ///< Target characteristics
  bool HasLoadedBitCode;          ///< Flag for side-loaded LLVM IR.
  //@}

  /// \name ABI information
  //@{
  ABIInfo *TheABIInfo; ///< Target ABI information.
  //@}

  /// \name Context management
  //@{
  LLILCJitContext *Next;         ///< Parent jit context, if any.
  LLILCJitPerThreadState *State; ///< Per thread state for the jit.
  //@}

  /// \name Per invocation JIT Options
  //@{
  ::Options *Options;
  //@}

  /// \name Jit output sizes
  //@{
  uint32_t HotCodeSize = 0;      ///< Size of hot code section in bytes.
  uint32_t ColdCodeSize = 0;     ///< Size of cold code section in bytes.
  uint32_t ReadOnlyDataSize = 0; ///< Size of readonly data ref'd from code.
  //@}
};

/// \brief This struct holds per-thread Jit state.
///
/// The Jit may be invoked concurrently on more than one thread. To avoid
/// synchronization overhead it maintains per-thread state, mainly to map from
/// CoreCLR EE artifacts to LLVM data structures.
///
/// The per thread state also provides access to the current Jit context in
/// case it is ever needed.
struct LLILCJitPerThreadState {
public:
  /// Construct a new state.
  LLILCJitPerThreadState()
      : LLVMContext(), ClassTypeMap(), ReverseClassTypeMap(), BoxedTypeMap(),
        ArrayTypeMap(), FieldIndexMap(), JitContext(nullptr) {}

  /// Each thread maintains its own \p LLVMContext. This is where
  /// LLVM keeps definitions of types and similar constructs.
  llvm::LLVMContext LLVMContext;

  /// Pointer to the current jit context.
  LLILCJitContext *JitContext;

  /// Map from class handles to the LLVM types that represent them.
  std::map<CORINFO_CLASS_HANDLE, llvm::Type *> ClassTypeMap;

  /// Map from LLVM types to the corresponding class handles.
  std::map<llvm::Type *, CORINFO_CLASS_HANDLE> ReverseClassTypeMap;

  /// Map from class handles for value types to the LLVM types that represent
  /// their boxed versions.
  std::map<CORINFO_CLASS_HANDLE, llvm::Type *> BoxedTypeMap;

  /// \brief Map from class handles for arrays to the LLVM types that represent
  /// them.
  ///
  /// \note Arrays can't be looked up via the \p ClassTypeMap. Instead they
  /// are looked up via element type, element handle, array rank, and whether
  /// this array is a vector (single-dimensional array with zero lower bound).
  std::map<std::tuple<CorInfoType, CORINFO_CLASS_HANDLE, uint32_t, bool>,
           llvm::Type *> ArrayTypeMap;

  /// \brief Map from a field handle to the index of that field in the overall
  /// layout of the enclosing class.
  ///
  /// Used to build struct GEP instructions in LLVM IR for field accesses.
  std::map<CORINFO_FIELD_HANDLE, uint32_t> FieldIndexMap;
};

<<<<<<< HEAD
/// \brief Stub \p SymbolResolver expecting no resolution requests
///
/// The ObjectLinkingLayer takes a SymbolResolver ctor parameter.
/// The CLR EE resolves tokens to addresses for the Jit during IL reading,
/// so no symbol resolution is actually needed at ObjLinking time.
class NullResolver : public llvm::RuntimeDyld::SymbolResolver {
public:
  llvm::RuntimeDyld::SymbolInfo findSymbol(const std::string &Name) final {
    llvm_unreachable("Reader resolves tokens directly to addresses");
  }

  llvm::RuntimeDyld::SymbolInfo
  findSymbolInLogicalDylib(const std::string &Name) final {
    llvm_unreachable("Reader resolves tokens directly to addresses");
  }
};

// Object layer that notifies the memory manager to reserve unwind space for
// each object and otherwise passes processing on to the underlying base
// object layer
template <typename BaseLayerT> class ReserveUnwindSpaceLayer {
public:
  typedef llvm::orc::ObjectLinkingLayerBase::ObjSetHandleT ObjSetHandleT;

  ReserveUnwindSpaceLayer(BaseLayerT *BaseLayer, llvm::EEMemoryManager *MM) {
    this->BaseLayer = BaseLayer;
    this->MM = MM;
  }

  template <typename ObjSetT, typename MemoryManagerPtrT,
            typename SymbolResolverPtrT>
  ObjSetHandleT addObjectSet(const ObjSetT &Objects, MemoryManagerPtrT MemMgr,
                             SymbolResolverPtrT Resolver) {
    for (const auto &Obj : Objects) {
      MM->reserveUnwindSpace(*Obj);
    }
    return BaseLayer->addObjectSet(Objects, MemMgr, Resolver);
  }

  void removeObjectSet(ObjSetHandleT H) {
    BaseLayer->removeObjectSet(std::move(H));
  }

  llvm::orc::JITSymbol findSymbol(llvm::StringRef Name,
                                  bool ExportedSymbolsOnly) {
    return BaseLayer->findSymbol(Name, ExportedSymbolsOnly);
  }

  template <typename OwningMBSet>
  void takeOwnershipOfBuffers(ObjSetHandleT H, OwningMBSet MBs) {
    BaseLayer->takeOwnershipOfBuffers(std::move(H), std::move(MBs));
  }

private:
  BaseLayerT *BaseLayer;
  llvm::EEMemoryManager *MM;
};

=======
>>>>>>> 88e8529e
/// \brief The Jit interface to the CoreCLR EE.
///
/// This class implements the Jit interface to the CoreCLR EE. The EE uses this
/// to direct the jit to jit methods. There is a single instance of this
/// object in the process, created by the \p getJit() function exported from
/// the jit library or DLL.
///
/// Because the jit can be invoked re-entrantly and on multiple threads,
/// this class itself has no mutable state. Any state kept live between
/// top-level invocations of the jit is held in thread local storage.
class LLILCJit : public ICorJitCompiler {
public:
<<<<<<< HEAD
  typedef llvm::orc::ObjectLinkingLayer<> LoadLayerT;
  typedef ReserveUnwindSpaceLayer<LoadLayerT> ReserveUnwindSpaceLayerT;
  typedef llvm::orc::IRCompileLayer<ReserveUnwindSpaceLayerT> CompileLayerT;

=======
>>>>>>> 88e8529e
  /// \brief Construct a new jit instance.
  ///
  /// There is only one LLILC jit instance per process, so this
  /// constructor also invokes a number of LLVM initialization methods.
  LLILCJit();

  /// \brief Jit a method.
  ///
  /// Main entry point into the jit. Invoked once per method to be jitted.
  /// May be invoked re-entrantly and/or concurrently on multiple threads.
  ///
  /// \param JitInfo                Interface the jit can use for callbacks.
  /// \param MethodInfo             Data structure describing the method to jit.
  /// \param Flags                  CorJitFlags controlling jit behavior.
  /// \param NativeEntry [out]      Address of the jitted code.
  /// \param NativeSizeOfCode [out] Length of the jitted code.
  ///
  /// \returns Code indicating success or failure of the jit request.
  CorJitResult __stdcall compileMethod(ICorJitInfo *JitInfo,
                                       CORINFO_METHOD_INFO *MethodInfo,
                                       UINT Flags, BYTE **NativeEntry,
                                       ULONG *NativeSizeOfCode) override;

  /// Clear any caches kept by the jit.
  void clearCache() override;

  /// Check if cache cleanup is required.
  /// \returns \p true if the jit is caching information.
  BOOL isCacheCleanupRequired() override;

  /// \brief Get the Jit's version identifier.
  ///
  /// To avoid version skew between the Jit and the EE, the EE will query
  /// the jit for a version identifier GUID, and verify that it matches the
  /// expectations of the EE.
  ///
  /// \param VersionIdentifier [out] Buffer where the jit's GUID can be stored.
  void getVersionIdentifier(GUID *VersionIdentifier) override;

  /// \brief Get access to the current jit context.
  ///
  /// This method can be called from anywhere to retrieve the current jit
  /// context.
  ///
  /// \returns Context for the current jit request.
  static LLILCJitContext *getLLILCJitContext() {
    return TheJit->State.get()->JitContext;
  }

  /// Report a fatal error in the Jit.
  /// \param Errnum Error number to report in exception context.
  static void __cdecl fatal(int Errnum, ...);

  /// Signal handler for LLVM abort signals.
  /// \param Cookie additional context to help identify which handler
  ///        instances this is.
  static void signalHandler(void *Cookie);

private:
  /// Convert a method into LLVM IR.
  /// \param JitContext Context record for the method's jit request.
  /// \returns \p true if the conversion was successful.
  bool readMethod(LLILCJitContext *JitContext);

  /// Output GC info to the EE.
  /// \param JitContext Context record for the method's jit request.
  void outputGCInfo(LLILCJitContext *JitContext);

public:
  /// A pointer to the singleton jit instance.
  static LLILCJit *TheJit;

private:
  /// Thread local storage for the jit's per-thread state.
  llvm::sys::ThreadLocal<LLILCJitPerThreadState> State;
};

#endif // LLILC_JIT_H<|MERGE_RESOLUTION|>--- conflicted
+++ resolved
@@ -163,24 +163,6 @@
   std::map<CORINFO_FIELD_HANDLE, uint32_t> FieldIndexMap;
 };
 
-<<<<<<< HEAD
-/// \brief Stub \p SymbolResolver expecting no resolution requests
-///
-/// The ObjectLinkingLayer takes a SymbolResolver ctor parameter.
-/// The CLR EE resolves tokens to addresses for the Jit during IL reading,
-/// so no symbol resolution is actually needed at ObjLinking time.
-class NullResolver : public llvm::RuntimeDyld::SymbolResolver {
-public:
-  llvm::RuntimeDyld::SymbolInfo findSymbol(const std::string &Name) final {
-    llvm_unreachable("Reader resolves tokens directly to addresses");
-  }
-
-  llvm::RuntimeDyld::SymbolInfo
-  findSymbolInLogicalDylib(const std::string &Name) final {
-    llvm_unreachable("Reader resolves tokens directly to addresses");
-  }
-};
-
 // Object layer that notifies the memory manager to reserve unwind space for
 // each object and otherwise passes processing on to the underlying base
 // object layer
@@ -222,8 +204,6 @@
   llvm::EEMemoryManager *MM;
 };
 
-=======
->>>>>>> 88e8529e
 /// \brief The Jit interface to the CoreCLR EE.
 ///
 /// This class implements the Jit interface to the CoreCLR EE. The EE uses this
@@ -236,13 +216,6 @@
 /// top-level invocations of the jit is held in thread local storage.
 class LLILCJit : public ICorJitCompiler {
 public:
-<<<<<<< HEAD
-  typedef llvm::orc::ObjectLinkingLayer<> LoadLayerT;
-  typedef ReserveUnwindSpaceLayer<LoadLayerT> ReserveUnwindSpaceLayerT;
-  typedef llvm::orc::IRCompileLayer<ReserveUnwindSpaceLayerT> CompileLayerT;
-
-=======
->>>>>>> 88e8529e
   /// \brief Construct a new jit instance.
   ///
   /// There is only one LLILC jit instance per process, so this
