//===------------------- include/Reader/readerir.h --------------*- C++ -*-===//
//
// LLILC
//
// Copyright (c) Microsoft. All rights reserved.
// Licensed under the MIT license.
// See LICENSE file in the project root for full license information.
//
//===----------------------------------------------------------------------===//
///
/// \file
/// \brief Declares the GenIR class, which overrides ReaderBase to generate LLVM
/// IR from MSIL bytecode.
///
//===----------------------------------------------------------------------===//

#ifndef MSIL_READER_IR_H
#define MSIL_READER_IR_H

#include "llvm/IR/BasicBlock.h"
#include "llvm/IR/DerivedTypes.h"
#include "llvm/IR/Function.h"
#include "llvm/IR/Module.h"
#include "llvm/IR/IRBuilder.h"
#include "llvm/IR/Verifier.h"
#include "llvm/IR/CFG.h"
#include "llvm/IR/CallSite.h"
#include "llvm/IR/DIBuilder.h"
#include "llvm/IR/DebugInfoMetadata.h"
#include "reader.h"
#include "abi.h"
#include "abisignature.h"
#include "LLILCJit.h"

class ABISignature;
class ABICallSignature;
class ABIMethodSignature;

class FlowGraphNode : public llvm::BasicBlock {};

/// \brief Information associated with a Basic Block (aka Flow Graph Node)
///
/// This is used when processing MSIL to track the starting and ending
/// positions in the IL and the state of the operand stack.
struct FlowGraphNodeInfo {
public:
  /// Constructor
  FlowGraphNodeInfo() {
    StartMSILOffset = 0;
    EndMSILOffset = 0;
    Region = nullptr;
    TheReaderStack = nullptr;
    IsVisited = false;
    PropagatesOperandStack = true;
  };

  /// Byte Offset in the MSIL instruction stream to the first instruction
  /// in this basic block.
  uint32_t StartMSILOffset;

  /// Byte offset that is just past the last MSIL instruction of the Basic
  /// Block.
  uint32_t EndMSILOffset;

  /// Region containing this block
  EHRegion *Region;

  /// Used to track what is on the operand stack on entry to the basic block.
  ReaderStack *TheReaderStack;

  /// In algorithms traversing the flow graph, used to track which basic blocks
  /// have been visited.
  bool IsVisited;

  /// true iff this basic block uses an operand stack and propagates it to the
  /// block's successors when it's not empty on exit.
  bool PropagatesOperandStack;
};

/// \brief Represent a node in the LLILC compiler intermediate representation.
///
/// The MSIL reader expects to use a type called IRNode to represent the
/// translation of the MSIL instructions. But the LLVM infrastructure uses
/// the llvm::Value type as the base class of its IR representation.
/// To reconcile these we make IRNode a class that merely derives from
/// llvm::Value.
class IRNode : public llvm::Value {};

/// \brief Abstract class representing a list of flow graph edges.
///
/// The list acts like an iterator which has a current position from which
/// source and sink nodes can be found.
class FlowGraphEdgeList {
public:
  /// Constructor
  FlowGraphEdgeList(){};

  /// Move the current location in the flow graph edge list to the next edge.
  virtual void moveNext() = 0;

  /// \return The sink (aka target or destination) node of the current edge.
  virtual FlowGraphNode *getSink() = 0;

  /// \return The source (aka From) node of the current edge.
  virtual FlowGraphNode *getSource() = 0;
};

/// \brief A list of predecessor edges of a given flow graph node.
///
/// This is used for iterating over the predecessors of a flow graph node.
/// After creating the predecessor edge list the getSource method is used
/// to get the first predecessor (if any). As long as the result of getSource()
/// is non-null, the moveNext() method may be used to advance to the next
/// predecessor edge. When getSource() returns null there are no more
/// predecessor edges (or predecessors).
/// \invariant The current edge iterator either points to a real edge or else
/// equals the end iterator meaning the list has been exhausted.
class FlowGraphPredecessorEdgeList : public FlowGraphEdgeList {
public:
  /// Construct a flow graph edge list for iterating over the predecessors
  /// of the \p Fg node.
  /// \param Fg The node whose predecessors are desired.
  /// \pre \p Fg != nullptr.
  /// \post **this** is a predecessor edge list representing the predecessors
  /// of \p Fg.
  FlowGraphPredecessorEdgeList(FlowGraphNode *Fg)
      : FlowGraphEdgeList(), PredIterator(Fg), PredIteratorEnd(Fg, true) {}

  /// Move the current location in the flow graph edge list to the next edge.
  /// \pre The current edge has not reached the end of the edge list.
  /// \post The current edge has been advanced to the next, or has possibly
  /// reached the end iterator (meaning no more predecessors).
  void moveNext() override { PredIterator++; }

  /// \return The sink of the current edge which will be \p Fg node.
  /// \pre The current edge has not reached the end of the edge list.
  FlowGraphNode *getSink() override {
    return (FlowGraphNode *)PredIterator.getUse().get();
  }

  /// \return The source of the current edge which will be one of the
  /// predecessors of the \p Fg node, unless the list has been exhausted in
  /// which case return nullptr.
  FlowGraphNode *getSource() override {
    return (PredIterator == PredIteratorEnd) ? nullptr
                                             : (FlowGraphNode *)*PredIterator;
  }

private:
  llvm::pred_iterator PredIterator;
  llvm::pred_iterator PredIteratorEnd;
};

/// \brief A list of successor edges of a given flow graph node.
///
/// This is used for iterating over the successors of a flow graph node.
/// After creating the successor edge list the getSink method is used
/// to get the first successor (if any). As long as the result of getSink()
/// is non-null, the moveNext() method may be used to advance to the next
/// successor edge. When getSink() returns null there are no more
/// successor edges (or successors).
/// \invariant The current edge iterator either points to a real edge or else
/// equals the end iterator meaning the list has been exhausted.
class FlowGraphSuccessorEdgeList : public FlowGraphEdgeList {
public:
  /// Construct a flow graph edge list for iterating over the successors
  /// of the \p Fg node.
  /// \param Fg The node whose successors are desired.
  /// \param Region The region containing node \p Fg
  /// \pre \p Fg != nullptr.
  /// \post **this** is a successor edge list representing the successors
  /// of \p Fg.
  FlowGraphSuccessorEdgeList(FlowGraphNode *Fg, EHRegion *Region);

  /// Move the current location in the flow graph edge list to the next edge.
  /// \pre The current edge has not reached the end of the edge list.
  /// \post The current edge has been advanced to the next, or has possibly
  /// reached the end iterator (meaning no more successors).
  void moveNext() override;

  /// \return The sink of the current edge which will be one of the successors
  /// of the \p Fg node, unless the list has been exhausted in which case
  /// return nullptr.
  FlowGraphNode *getSink() override;

  /// \return The source of the current edge which will be \p Fg node.
  /// \pre The current edge has not reached the end of the edge list.
  FlowGraphNode *getSource() override;

private:
  llvm::succ_iterator SuccIterator;
  llvm::succ_iterator SuccIteratorEnd;
  llvm::BasicBlock *NominalSucc;
};

/// \brief A stack of IRNode pointers representing the MSIL operand stack.
///
/// The MSIL instruction set operates on a stack machine. Instructions
/// with operands may take them from the stack (if not some kind of
/// immediate) and the results of instruction are pushed on the operand stack.
/// The MSIL operands are translated by the reader into IRNodes.
/// The operand stack is represented by a stack of pointers to the
/// IRNodes for the operands.
///
/// This class completes the implementation of the ReaderStack base class.
class GenStack : public ReaderStack {
private:
  /// Owner of the operand stack.
  ReaderBase *Reader;

public:
  /// \brief Construct a GenStack with an initial capacity of \a MaxStack.
  ///
  /// \param MaxStack Suggested capacity for the stack. However the stack
  /// is allowed to grow larger than MaxStack as needed (possibly due to
  /// function inlining).
  /// \param Reader The ReaderBase that owns this operand stack. This is needed
  /// so that storage can be allocated from the lifetime of the reader.
  GenStack(uint32_t MaxStack, ReaderBase *Reader);

  /// \brief Pop the top element off the operand stack.
  ///
  /// \return The top element of the stack.
  /// \pre The stack is not empty
  /// \post The top element of the stack has been removed.
  IRNode *pop() override;

  /// \brief Push \p NewVal onto the operand stack.
  ///
  /// \param NewVal The value to be pushed.
  /// \pre NewVal != nullptr
  void push(IRNode *NewVal) override;

  /// \brief If the stack is not empty, cause an assertion failure.
  void assertEmpty() override;

#if !defined(NODEBUG)
  /// \brief Print the contents of the operand stack onto the debug output.
  void print() override;
#endif

  /// \brief Returns a copy of this operand stack.
  ReaderStack *copy() override;
};

class GenIR : public ReaderBase {
  friend class ABISignature;
  friend class ABICallSignature;
  friend class ABIMethodSignature;

public:
  GenIR(LLILCJitContext *JitContext,
        std::map<CORINFO_CLASS_HANDLE, llvm::Type *> *ClassTypeMap,
        std::map<llvm::Type *, CORINFO_CLASS_HANDLE> *ReverseClassTypeMap,
        std::map<CORINFO_CLASS_HANDLE, llvm::Type *> *BoxedTypeMap,
        std::map<std::tuple<CorInfoType, CORINFO_CLASS_HANDLE, uint32_t, bool>,
                 llvm::Type *> *ArrayTypeMap,
        std::map<CORINFO_FIELD_HANDLE, uint32_t> *FieldIndexMap)
      : ReaderBase(JitContext->JitInfo, JitContext->MethodInfo,
                   JitContext->Flags),
        UnmanagedCallFrame(nullptr), ThreadPointer(nullptr),
        BuiltinObjectType(nullptr), ElementToArrayTypeMap() {
    this->JitContext = JitContext;
    this->ClassTypeMap = ClassTypeMap;
    this->ReverseClassTypeMap = ReverseClassTypeMap;
    this->BoxedTypeMap = BoxedTypeMap;
    this->ArrayTypeMap = ArrayTypeMap;
    this->FieldIndexMap = FieldIndexMap;
    this->NameToHandleMap = &JitContext->NameToHandleMap;
  }

  static bool isValidStackType(IRNode *Node);

  // ////////////////////////////////////////////////////////////////////
  //             IL generation methods supplied by the clients
  //
  // All pure virtual routines must be implemented by the client, non-pure
  // virtual routines have a default implementation in the reader, but can
  // be overloaded if necessary.
  // /////////////////////////////////////////////////////////////////////

  // MSIL Routines - client defined routines that are invoked by the reader.
  //                 One will be called for each msil opcode.

  uint32_t getPointerByteSize() override { return TargetPointerSizeInBits / 8; }

  void opcodeDebugPrint(uint8_t *Buf, unsigned StartOffset,
                        unsigned EndOffset) override {
    return;
  };

  // Used for testing, client can force verification.
  bool verForceVerification(void) override { return false; };

  bool abs(IRNode *Arg1, IRNode **RetVal) override;

  IRNode *argList() override;
  IRNode *instParam() override;

  IRNode *secretParam() override;
  IRNode *thisObj() override;

  void boolBranch(ReaderBaseNS::BoolBranchOpcode Opcode, IRNode *Arg1) override;

  IRNode *binaryOp(ReaderBaseNS::BinaryOpcode Opcode, IRNode *Arg1,
                   IRNode *Arg2) override;
  void branch() override;

  IRNode *call(ReaderBaseNS::CallOpcode Opcode, mdToken Token,
               mdToken ConstraintTypeRef, mdToken LoadFtnToken,
               bool HasReadOnlyPrefix, bool HasTailCallPrefix,
               bool IsUnmarkedTailCall, uint32_t CurrOffset,
               bool *RecursiveTailCall) override;

  IRNode *castOp(CORINFO_RESOLVED_TOKEN *ResolvedToken, IRNode *ObjRefNode,
                 CorInfoHelpFunc HelperId) override;

  IRNode *ckFinite(IRNode *Arg1) override {
    throw NotYetImplementedException("ckFinite");
  };
  IRNode *cmp(ReaderBaseNS::CmpOpcode Opode, IRNode *Arg1,
              IRNode *Arg2) override;
  void condBranch(ReaderBaseNS::CondBranchOpcode Opcode, IRNode *Arg1,
                  IRNode *Arg2) override;
  IRNode *conv(ReaderBaseNS::ConvOpcode Opcode, IRNode *Source) override;

  void dup(IRNode *Opr, IRNode **Result1, IRNode **Result2) override;
  void endFilter(IRNode *Arg1) override;

  FlowGraphEdgeList *fgNodeGetSuccessorList(FlowGraphNode *FgNode) override;
  FlowGraphEdgeList *fgNodeGetPredecessorList(FlowGraphNode *FgNode) override;
  FlowGraphNode *fgNodeGetNext(FlowGraphNode *FgNode) override;
  uint32_t fgNodeGetStartMSILOffset(FlowGraphNode *Fg) override;
  void fgNodeSetStartMSILOffset(FlowGraphNode *Fg, uint32_t Offset) override;
  uint32_t fgNodeGetEndMSILOffset(FlowGraphNode *Fg) override;
  void fgNodeSetEndMSILOffset(FlowGraphNode *FgNode, uint32_t Offset) override;
  EHRegion *fgNodeGetRegion(FlowGraphNode *FgNode) override;
  void fgNodeSetRegion(FlowGraphNode *FgNode, EHRegion *EhRegion) override;
  void fgNodeChangeRegion(FlowGraphNode *FgNode, EHRegion *EhRegion) override;

  bool fgNodeIsVisited(FlowGraphNode *FgNode) override;
  void fgNodeSetVisited(FlowGraphNode *FgNode, bool Visited) override;
  void fgNodeSetOperandStack(FlowGraphNode *Fg, ReaderStack *Stack) override;
  ReaderStack *fgNodeGetOperandStack(FlowGraphNode *Fg) override;

  IRNode *getStaticFieldAddress(CORINFO_RESOLVED_TOKEN *ResolvedToken) override;

  void jmp(ReaderBaseNS::CallOpcode Opcode, mdToken Token, bool HasThis,
           bool HasVarArg) override {
    throw NotYetImplementedException("jmp");
  };

  virtual uint32_t updateLeaveOffset(uint32_t LeaveOffset, uint32_t NextOffset,
                                     FlowGraphNode *LeaveBlock,
                                     uint32_t TargetOffset) override;
  uint32_t updateLeaveOffset(EHRegion *Region, uint32_t LeaveOffset,
                             uint32_t NextOffset, FlowGraphNode *LeaveBlock,
                             uint32_t TargetOffset, bool &IsInHandler);
  void leave(uint32_t TargetOffset, bool IsNonLocal,
             bool EndsWithNonLocalGoto) override;
  IRNode *loadArg(uint32_t ArgOrdinal, bool IsJmp) override;
  IRNode *loadLocal(uint32_t ArgOrdinal) override;
  IRNode *loadArgAddress(uint32_t ArgOrdinal) override;
  IRNode *loadLocalAddress(uint32_t LocOrdinal) override;
  IRNode *loadConstantI4(int32_t Constant) override;
  IRNode *loadConstantI8(int64_t Constant) override;
  IRNode *loadConstantI(size_t Constant) override;
  IRNode *loadConstantR4(float Value) override;
  IRNode *loadConstantR8(double Value) override;
  IRNode *loadElem(ReaderBaseNS::LdElemOpcode Opcode,
                   CORINFO_RESOLVED_TOKEN *ResolvedToken, IRNode *Index,
                   IRNode *Array) override;
  IRNode *loadElemA(CORINFO_RESOLVED_TOKEN *ResolvedToken, IRNode *Index,
                    IRNode *Array, bool IsReadOnly) override;
  IRNode *loadField(CORINFO_RESOLVED_TOKEN *ResolvedToken, IRNode *Arg1,
                    ReaderAlignType Alignment, bool IsVolatile) override;

  IRNode *loadNull() override;
  IRNode *localAlloc(IRNode *Arg, bool ZeroInit) override;
  IRNode *loadFieldAddress(CORINFO_RESOLVED_TOKEN *ResolvedToken,
                           IRNode *Obj) override;

  IRNode *loadLen(IRNode *Array, bool ArrayMayBeNull = true) override;

  bool arrayAddress(CORINFO_SIG_INFO *Sig, IRNode **RetVal);
  IRNode *loadStringLen(IRNode *Arg1) override;

  IRNode *getTypeFromHandle(IRNode *HandleNode) override;

  IRNode *getValueFromRuntimeHandle(IRNode *Arg1) override;

  IRNode *arrayGetDimLength(IRNode *Arg1, IRNode *Arg2,
                            CORINFO_CALL_INFO *CallInfo) override;

  IRNode *loadAndBox(CORINFO_RESOLVED_TOKEN *ResolvedToken, IRNode *Addr,
                     ReaderAlignType AlignmentPrefix) override;

  IRNode *convertHandle(IRNode *RuntimeTokenNode, CorInfoHelpFunc HelperID,
                        CORINFO_CLASS_HANDLE ClassHandle) override;
  void
  convertTypeHandleLookupHelperToIntrinsic(bool CanCompareToGetType) override {
    throw NotYetImplementedException(
        "convertTypeHandleLookupHelperToIntrinsic");
  };

  IRNode *loadStaticField(CORINFO_RESOLVED_TOKEN *FieldToken,
                          bool IsVolatile) override;

  IRNode *stringLiteral(mdToken Token, void *StringHandle, InfoAccessType Iat);

  IRNode *loadStr(mdToken Token) override;

  IRNode *loadVirtFunc(IRNode *Arg1, CORINFO_RESOLVED_TOKEN *ResolvedToken,
                       CORINFO_CALL_INFO *CallInfo) override;

  IRNode *loadPrimitiveType(IRNode *Addr, CorInfoType CorInfoType,
                            ReaderAlignType Alignment, bool IsVolatile,
                            bool IsInterfConst,
                            bool AddressMayBeNull = true) override;

  IRNode *loadNonPrimitiveObj(IRNode *Addr, CORINFO_CLASS_HANDLE ClassHandle,
                              ReaderAlignType Alignment, bool IsVolatile,
                              bool AddressMayBeNull = true) override;

  /// \brief Load a non-primitive object (i.e., a struct).
  ///
  /// \param StructTy Type of the struct.
  /// \param Address Address of the struct.
  /// \param Alignment Alignment of the load.
  /// \param IsVolatile true iff this is a volatile load.
  /// \param AddressMayBeNull true iff Address may be null.
  ///
  /// \returns Node representing loaded struct.
  IRNode *loadNonPrimitiveObj(llvm::StructType *StructTy, IRNode *Address,
                              ReaderAlignType Alignment, bool IsVolatile,
                              bool AddressMayBeNull = true);

  IRNode *loadNonPrimitiveObjNonNull(llvm::StructType *StructTy,
                                     IRNode *Address, ReaderAlignType Alignment,
                                     bool IsVolatile) {
    return loadNonPrimitiveObj(StructTy, Address, Alignment, IsVolatile, false);
  }

  IRNode *makeRefAny(CORINFO_RESOLVED_TOKEN *ResolvedToken,
                     IRNode *Object) override;
  IRNode *newArr(CORINFO_RESOLVED_TOKEN *ResolvedToken, IRNode *Arg1) override;
  IRNode *newObj(mdToken Token, mdToken LoadFtnToken,
                 uint32_t CurrOffset) override;
  void pop(IRNode *Opr) override;

  IRNode *refAnyType(IRNode *Arg1) override;

  void rethrow() override { throw NotYetImplementedException("rethrow"); };
  void returnOpcode(IRNode *Opr, bool IsSynchronizedMethod) override;
  IRNode *shift(ReaderBaseNS::ShiftOpcode Opcode, IRNode *ShiftAmount,
                IRNode *ShiftOperand) override;
  IRNode *sizeofOpcode(CORINFO_RESOLVED_TOKEN *ResolvedToken) override;
  void storeArg(uint32_t ArgOrdinal, IRNode *Arg1, ReaderAlignType Alignment,
                bool IsVolatile) override;
  void storeElem(ReaderBaseNS::StElemOpcode Opcode,
                 CORINFO_RESOLVED_TOKEN *ResolvedToken, IRNode *ValueToStore,
                 IRNode *Index, IRNode *Array) override;

  void storeField(CORINFO_RESOLVED_TOKEN *ResolvedToken, IRNode *Arg1,
                  IRNode *Arg2, ReaderAlignType Alignment,
                  bool IsVolatile) override;

  void storePrimitiveType(IRNode *Value, IRNode *Addr, CorInfoType CorInfoType,
                          ReaderAlignType Alignment, bool IsVolatile,
                          bool AddressMayBeNull = true) override;

  void storeLocal(uint32_t LocOrdinal, IRNode *Arg1, ReaderAlignType Alignment,
                  bool IsVolatile) override;
  void storeStaticField(CORINFO_RESOLVED_TOKEN *FieldToken,
                        IRNode *ValueToStore, bool IsVolatile) override;

  IRNode *stringGetChar(IRNode *Arg1, IRNode *Arg2) override;
  bool sqrt(IRNode *Argument, IRNode **Result) override;

  bool interlockedIntrinsicBinOp(IRNode *Arg1, IRNode *Arg2, IRNode **RetVal,
                                 CorInfoIntrinsics IntrinsicID) override;

  bool interlockedCmpXchg(IRNode *Destination, IRNode *Exchange,
                          IRNode *Comparand, IRNode **Result,
                          CorInfoIntrinsics IntrinsicID) override;

  bool memoryBarrier() override;

  void switchOpcode(IRNode *Opr) override;

  void throwOpcode(IRNode *Arg1) override;
  IRNode *unaryOp(ReaderBaseNS::UnaryOpcode Opcode, IRNode *Arg1) override;
  IRNode *unbox(CORINFO_RESOLVED_TOKEN *ResolvedToken, IRNode *Arg2,
                bool AndLoad, ReaderAlignType Alignment,
                bool IsVolatile) override;

  void nop() override;

  void insertIBCAnnotations() override;
  IRNode *insertIBCAnnotation(FlowGraphNode *Node, uint32_t Count,
                              uint32_t Offset) override {
    throw NotYetImplementedException("insertIBCAnnotation");
  };

  //
  // REQUIRED Client Helper Routines.
  //

  // Base calls to alert client it needs a security check
  void methodNeedsSecurityCheck() override { NeedsSecurityObject = true; }

  // Base calls to alert client it needs keep generics context alive
  void
  methodNeedsToKeepAliveGenericsContext(bool KeepGenericsCtxtAlive) override;

  // Called to instantiate an empty reader stack.
  ReaderStack *createStack() override;

  // Called when reader begins processing method.
  void readerPrePass(uint8_t *Buf, uint32_t NumBytes) override;

  // Called between building the flow graph and inserting the IR
  void readerMiddlePass(void) override;

  // Called after reading all MSIL, before removing unreachable blocks
  void readerPostVisit() override;

  // Called when reader has finished processing method.
  void readerPostPass(bool IsImportOnly) override;

  // Called at the start of block processing
  void beginFlowGraphNode(FlowGraphNode *Fg, uint32_t CurrOffset,
                          bool IsVerifyOnly) override;
  // Called at the end of block processing.
  void endFlowGraphNode(FlowGraphNode *Fg, uint32_t CurrOffset) override;

  // Used to maintain operand stack.
  void maintainOperandStack(FlowGraphNode *CurrentBlock) override;
  void assignToSuccessorStackNode(FlowGraphNode *, IRNode *Dst, IRNode *Src,

                                  bool *IsMultiByteAssign) override {
    throw NotYetImplementedException("assignToSuccessorStackNode");
  };
  bool typesCompatible(IRNode *Src1, IRNode *Src2) override {
    throw NotYetImplementedException("typesCompatible");
  };

  void removeStackInterference() override;

  void removeStackInterferenceForLocalStore(uint32_t Opcode,
                                            uint32_t Ordinal) override;

  // Remove all IRNodes from block (for verification error processing.)
  void clearCurrentBlock() override {
    throw NotYetImplementedException("clearCurrentBlock");
  };

  // Notify client of alignment problem
  void verifyStaticAlignment(void *Pointer, CorInfoType CorType,
                             unsigned MinClassAlign) override;

  // Allocate temporary (Reader lifetime) memory
  void *getTempMemory(size_t NumBytes) override;
  // Allocate procedure-lifetime memory
  void *getProcMemory(size_t NumBytes) override;

  EHRegion *rgnAllocateRegion() override;
  EHRegionList *rgnAllocateRegionList() override;
  void setDebugLocation(uint32_t CurrOffset, bool IsCall) override;
  llvm::DISubroutineType *createFunctionType(llvm::Function *F,
                                             llvm::DIFile *Unit);
  llvm::DIType *convertType(llvm::Type *Ty);

  //
  // REQUIRED Flow and Region Graph Manipulation Routines
  //
  FlowGraphNode *fgPrePhase(FlowGraphNode *Fg) override;
  void fgPostPhase(void) override;
  FlowGraphNode *fgGetHeadBlock(void) override;
  FlowGraphNode *fgGetTailBlock(void) override;
  FlowGraphNode *fgNodeGetIDom(FlowGraphNode *Fg) override;

  void fgEnterRegion(EHRegion *Region) override;

  /// Make a landing pad suitable as an unwind label for code in the given try
  /// region.
  ///
  /// \param TryRegion         Protected region we need to build a landing pad
  ///                          for.
  /// \param OuterLandingPad   Outer region's LandingPad (where to branch to
  ///                          when propagating an exception).
  /// \returns A new \p LandingPadInst in a populated landing-pad block.
  llvm::LandingPadInst *createLandingPad(EHRegion *TryRegion,
                                         llvm::LandingPadInst *OuterLandingPad);

  /// Generate a single catch clause for a protected region.
  ///
  /// \param CatchRegion   Handler that needs a clause and dispatch code
  /// \param LandingPad    \p LandingPadInst under construction
  /// \param FauxException \p Value representing the caught exception in the
  ///                      dispatch code
  /// \param Selector      \p Value representing the exception selector in the
  ///                      dispatch code
  void genCatchDispatch(EHRegion *CatchRegion, llvm::LandingPadInst *LandingPad,
                        llvm::Value *FauxException, llvm::Value *Selector);

  /// Generate landingpad code for a single filter.
  ///
  /// \param FilterRegion   Filter that needs a clause and dispatch code
  /// \param LandingPad     \p LandingPadInst under construction
  /// \param FauxException  \p Value representing the caught exception in the
  ///                       dispatch code
  /// \param Selector       \p Value representing the exception selector in the
  ///                       dispatch code
  void genFilterDispatch(EHRegion *FilterRegion,
                         llvm::LandingPadInst *LandingPad,
                         llvm::Value *FauxException, llvm::Value *Selector);

  /// Helper for generating catch/filter dispatch.
  ///
  /// \param HandlerRegion  Handler that needs a clause and dispatch code
  /// \param DoEnter        \p Value dictating whether to dispatch to the
  ///                       handler
  /// \param EnterBlockName Name for the BasicBlock that will enter the handler
  /// \param ExceptionType  \p Type of the formal for the exception object
  /// \param FauxException  \p Value representing the caught exception in the
  ///                       dispatch code
  void genHandlerDispatch(EHRegion *HandlerRegion, llvm::Value *DoEnter,
                          const llvm::Twine &EnterBlockName,
                          llvm::Type *ExceptionType,
                          llvm::Value *FauxException);

  IRNode *fgNodeFindStartLabel(FlowGraphNode *Block) override;

  BranchList *fgGetLabelBranchList(IRNode *LabelNode) override {
    throw NotYetImplementedException("fgGetLabelBranchList");
  };

  void insertHandlerAnnotation(EHRegion *HandlerRegion) override {
    throw NotYetImplementedException("insertHandlerAnnotation");
  };
  void insertRegionAnnotation(IRNode *RegionStartNode,
                              IRNode *RegionEndNode) override {
    throw NotYetImplementedException("insertRegionAnnotation");
  };
  void fgAddLabelToBranchList(IRNode *LabelNode, IRNode *BranchNode) override;
  void fgAddArc(IRNode *BranchNode, FlowGraphNode *Source,
                FlowGraphNode *Sink) override {
    throw NotYetImplementedException("fgAddArc");
  };
  bool fgBlockHasFallThrough(FlowGraphNode *Block) override;

  void fgRemoveUnusedBlocks(FlowGraphNode *FgHead) override;
  void fgDeleteBlock(FlowGraphNode *Block) override;
  void fgDeleteEdge(FlowGraphEdgeList *Arc) override {
    throw NotYetImplementedException("fgDeleteEdge");
  };
  void fgDeleteNodesFromBlock(FlowGraphNode *Block) override;
  IRNode *fgNodeGetEndInsertIRNode(FlowGraphNode *FgNode) override;

  bool commonTailCallChecks(CORINFO_METHOD_HANDLE DeclaredMethod,
                            CORINFO_METHOD_HANDLE ExactMethod,
                            bool IsUnmarkedTailCall, bool SuppressMsgs);

  // Returns true iff client considers the JMP recursive and wants a
  // loop back-edge rather than a forward edge to the exit label.
  bool fgOptRecurse(mdToken Token) override;

  // Returns true iff client considers the CALL/JMP recursive and wants a
  // loop back-edge rather than a forward edge to the exit label.
  bool fgOptRecurse(ReaderCallTargetData *Data) override;

  // Returns true if node (the start of a new eh Region) cannot be the start of
  // a block.
  bool fgEHRegionStartRequiresBlockSplit(IRNode *Node) override {
    throw NotYetImplementedException("fgEHRegionStartRequiresBlockSplit");
  };

  bool fgIsExceptRegionStartNode(IRNode *Node) override {
    throw NotYetImplementedException("fgIsExceptRegionStartNode");
  };
  FlowGraphNode *fgSplitBlock(FlowGraphNode *Block, IRNode *Node) override;
  void fgSetBlockToRegion(FlowGraphNode *Block, EHRegion *Region,
                          uint32_t LastOffset) override {
    throw NotYetImplementedException("fgSetBlockToRegion");
  };
  IRNode *fgMakeBranch(IRNode *LabelNode, IRNode *InsertNode,
                       uint32_t CurrentOffset, bool IsConditional,
                       bool IsNominal) override;
  IRNode *fgMakeEndFinally(IRNode *InsertNode, EHRegion *FinallyRegion,
                           uint32_t CurrentOffset) override;
  IRNode *fgMakeEndFault(IRNode *InsertNode, EHRegion *FaultRegion,
                         uint32_t CurrentOffset) override;

  // turns an unconditional branch to the entry label into a fall-through
  // or a branch to the exit label, depending on whether it was a recursive
  // jmp or tail.call.
  void fgRevertRecursiveBranch(IRNode *BranchNode) override {
    throw NotYetImplementedException("fgRevertRecursiveBranch");
  };

  IRNode *fgMakeSwitch(IRNode *DefaultLabel, IRNode *Insert) override;

  IRNode *fgMakeThrow(IRNode *Insert) override;
  IRNode *fgAddCaseToCaseList(IRNode *SwitchNode, IRNode *LabelNode,
                              unsigned Element) override;

  void insertEHAnnotationNode(IRNode *InsertionPointNode,
                              IRNode *InsertNode) override {
    throw NotYetImplementedException("insertEHAnnotationNode");
  };
  FlowGraphNode *makeFlowGraphNode(uint32_t TargetOffset,
                                   FlowGraphNode *PreviousNode) override;
  void markAsEHLabel(IRNode *LabelNode) override {
    throw NotYetImplementedException("markAsEHLabel");
  };
  IRNode *makeTryEndNode(void) override {
    throw NotYetImplementedException("makeTryEndNode");
  };
  IRNode *makeRegionStartNode(ReaderBaseNS::RegionKind RegionType) override {
    throw NotYetImplementedException("makeRegionStartNode");
  };
  IRNode *makeRegionEndNode(ReaderBaseNS::RegionKind RegionType) override {
    throw NotYetImplementedException("makeRegionEndNode");
  };

  // Allow client to override reader's decision to optimize castclass/isinst
  bool disableCastClassOptimization();

  // Hook to permit client to record call information returns true if the call
  // is a recursive tail
  // call and thus should be turned into a loop
  bool fgCall(ReaderBaseNS::OPCODE Opcode, mdToken Token,
              mdToken ConstraintToken, unsigned MsilOffset, IRNode *Block,
              bool CanInline, bool IsTailCall, bool IsUnmarkedTailCall,
              bool IsReadOnly) override;

  // Replace all uses of oldNode in the IR with newNode and delete oldNode.
  void replaceFlowGraphNodeUses(FlowGraphNode *OldNode,
                                FlowGraphNode *NewNode) override;

  IRNode *findBlockSplitPointAfterNode(IRNode *Node) override;
  IRNode *exitLabel(void) override {
    throw NotYetImplementedException("exitLabel");
  };
  IRNode *entryLabel(void) override {
    throw NotYetImplementedException("entryLabel");
  };

  // Function is passed a try region, and is expected to return the first label
  // or instruction
  // after the region.
  IRNode *findTryRegionEndOfClauses(EHRegion *TryRegion) override {
    throw NotYetImplementedException("findTryRegionEndOfClauses");
  };

  bool isCall() override { throw NotYetImplementedException("isCall"); };
  bool isRegionStartBlock(FlowGraphNode *Fg) override {
    throw NotYetImplementedException("isRegionStartBlock");
  };
  bool isRegionEndBlock(FlowGraphNode *Fg) override {
    throw NotYetImplementedException("isRegionEndBlock");
  };

  // Create a symbol node that will be used to represent the stack-incoming
  // exception object
  // upon entry to funclets.
  IRNode *makeExceptionObject() override {
    throw NotYetImplementedException("makeExceptionObject");
  };

  // //////////////////////////////////////////////////////////////////////////
  // Client Supplied Helper Routines, required by VOS support
  // //////////////////////////////////////////////////////////////////////////

  // Asks GenIR to make operand value accessible by address, and return a node
  // that references the incoming operand by address.
  IRNode *addressOfValue(IRNode *Leaf) override;

  IRNode *genNewMDArrayCall(ReaderCallTargetData *CallTargetData,
                            std::vector<IRNode *> Args,
                            IRNode **CallNode) override;

  IRNode *genNewObjThisArg(ReaderCallTargetData *CallTargetData,
                           CorInfoType COrType,
                           CORINFO_CLASS_HANDLE Class) override;

  IRNode *genNewObjReturnNode(ReaderCallTargetData *CalLTargetData,
                              IRNode *ThisArg) override;

  // Helper callback used by rdrCall to emit call code.
  IRNode *genCall(ReaderCallTargetData *CallTargetInfo, bool MayThrow,
                  std::vector<IRNode *> Args, IRNode **CallNode) override;

  bool canMakeDirectCall(ReaderCallTargetData *CallTargetData) override;

  // Generate call to helper
  IRNode *callHelper(CorInfoHelpFunc HelperID, bool MayThrow, IRNode *Dst,
                     IRNode *Arg1 = nullptr, IRNode *Arg2 = nullptr,
                     IRNode *Arg3 = nullptr, IRNode *Arg4 = nullptr,
                     ReaderAlignType Alignment = Reader_AlignUnknown,
                     bool IsVolatile = false, bool NoCtor = false,
                     bool CanMoveUp = false) override;

  // Generate call to helper
  llvm::CallSite callHelperImpl(CorInfoHelpFunc HelperID, bool MayThrow,
                                llvm::Type *ReturnType, IRNode *Arg1 = nullptr,
                                IRNode *Arg2 = nullptr, IRNode *Arg3 = nullptr,
                                IRNode *Arg4 = nullptr,
                                ReaderAlignType Alignment = Reader_AlignUnknown,
                                bool IsVolatile = false, bool NoCtor = false,
                                bool CanMoveUp = false);

  /// Generate special generics helper that might need to insert flow. The
  /// helper is called if NullCheckArg is null at compile-time or if it
  /// evaluates to null at run-time.
  ///
  /// \param Helper Id of the call helper.
  /// \param Arg1 First helper argument.
  /// \param Arg2 Second helper argument.
  /// \param NullCheckArg Argument to check for null.
  /// \returns Generated call instruction if NullCheckArg is null; otherwise,
  /// PHI of NullCheckArg and the generated call instruction.
  IRNode *callRuntimeHandleHelper(CorInfoHelpFunc Helper, IRNode *Arg1,
                                  IRNode *Arg2, IRNode *NullCheckArg);

  /// Generate a helper call to enter or exit a monitor used by synchronized
  /// methods.
  ///
  /// \param IsEnter true if the monitor should be entered; false if the monitor
  /// should be exited.
  void callMonitorHelper(bool IsEnter);

  IRNode *convertToBoxHelperArgumentType(IRNode *Opr,
                                         CorInfoType CorType) override;

  IRNode *makeBoxDstOperand(CORINFO_CLASS_HANDLE Class) override;

  IRNode *genNullCheck(IRNode *Node) override;

  void
  createSym(uint32_t Num, bool IsAuto, CorInfoType CorType,
            CORINFO_CLASS_HANDLE Class, bool IsPinned,
            ReaderSpecialSymbolType SymType = Reader_NotSpecialSymbol) override;

  IRNode *derefAddress(IRNode *Address, bool DstIsGCPtr, bool IsConst,
                       bool AddressMayBeNull = true) override;

  IRNode *conditionalDerefAddress(IRNode *Address) override;

  IRNode *getHelperCallAddress(CorInfoHelpFunc HelperId) override;

  IRNode *handleToIRNode(mdToken Token, void *EmbedHandle, void *RealHandle,
                         bool IsIndirect, bool IsReadOnly, bool IsRelocatable,
                         bool IsCallTarget,
                         bool IsFrozenObject = false) override;

  /// Generate a name for the given token, handle, context and scope. The names
  /// generated by this method are used for GlobalVariables corresponding to the
  /// handles.
  ///
  /// \param Token Token to use for name generation.
  /// \param Handle Handle to use for name generation.
  /// \param Context Context to use for name generation..
  /// \param Scope Scope to use for name generation.
  /// \returns Name for the given token, handle, context, and scope.
  std::string GetNameForToken(mdToken Token, CORINFO_GENERIC_HANDLE Handle,
                              CORINFO_CONTEXT_HANDLE Context,
                              CORINFO_MODULE_HANDLE Scope);

  IRNode *makeRefAnyDstOperand(CORINFO_CLASS_HANDLE Class) override;

  // Create an operand that will be used to hold a pointer.
  IRNode *makePtrDstGCOperand(bool IsInteriorGC) override {
    return makePtrNode(IsInteriorGC ? Reader_PtrGcInterior : Reader_PtrGcBase);
  }

  IRNode *makePtrNode(ReaderPtrType PtrType = Reader_PtrNotGc) override;

  IRNode *makeStackTypeNode(IRNode *Node) override {
    throw NotYetImplementedException("makeStackTypeNode");
  };

  IRNode *makeDirectCallTargetNode(CORINFO_METHOD_HANDLE MethodHandle,
                                   mdToken MethodToken,
                                   void *CodeAddr) override;

  CORINFO_CLASS_HANDLE inferThisClass(IRNode *ThisArgument) override;

  // Called once region tree has been built.
  void setEHInfo(EHRegion *EhRegionTree, EHRegionList *EhRegionList) override;

  void setSequencePoint(uint32_t, ICorDebugInfo::SourceTypes) override {
    throw NotYetImplementedException("setSequencePoint");
  };
  bool needSequencePoints() override;

#if !defined(CC_PEVERIFY)
  //
  // Helper functions for calls
  //

  // vararg
  void canonVarargsCall(IRNode *CallNode,
                        ReaderCallTargetData *CallTargetInfo) {
    throw NotYetImplementedException("canonVarargsCall");
  };

  // stubs
  IRNode *canonStubCall(IRNode *CallNode, ReaderCallTargetData *CallTargetData);
#endif

  // Used to expand multidimensional array access intrinsics
  bool arrayGet(CORINFO_SIG_INFO *Sig, IRNode **RetVal) override;
  bool arraySet(CORINFO_SIG_INFO *Sig) override;

  bool structsAreRepresentedByPointers() override { return true; }

#if !defined(NDEBUG)
  void dbDumpFunction(void) override {
    throw NotYetImplementedException("dbDumpFunction");
  };
  void dbPrintIRNode(IRNode *Instr) override { Instr->dump(); };
  void dbPrintFGNode(FlowGraphNode *Fg) override {
    throw NotYetImplementedException("dbPrintFGNode");
  };
  void dbPrintEHRegion(EHRegion *Eh) override {
    throw NotYetImplementedException("dbPrintEHRegion");
  };
  uint32_t dbGetFuncHash(void) override {
    throw NotYetImplementedException("dbGetFuncHash");
  };
#endif

private:
  /// \brief Get llvm type corresponding to Type and ClassHandle.
  ///
  /// \param Type  Type to get llvm type for.
  /// \param ClassHandle   Class handle to get llvm type for.
  /// \param GetAggregateFields  true iff this method should get type details
  ///        for fields in case this is an aggregate or a pointer to an
  ///        aggregate.
  /// \param DeferredDetailClasses  List to append aggregates whose details
  ///        weren't fully resolved.
  /// \returns       llvm type corresponding to Type and ClassHandle.
  llvm::Type *
  getType(CorInfoType Type, CORINFO_CLASS_HANDLE ClassHandle,
          bool GetAggregateFields = true,
          std::list<CORINFO_CLASS_HANDLE> *DeferredDetailClasses = nullptr);

  /// \brief Get llvm type corresponding to ClassHandle.
  ///
  /// \param ClassHandle   Class handle to get llvm type for.
  /// \param GetAggregateFields  true iff this method should get type details
  ///        for fields of this aggregate.
  /// \param DeferredDetailClasses  List to append aggregates whose details
  ///        weren't fully resolved.
  /// \returns       llvm type corresponding to ClassHandle.
  llvm::Type *
  getClassType(CORINFO_CLASS_HANDLE ClassHandle, bool GetAggregateFields,
               std::list<CORINFO_CLASS_HANDLE> *DeferredDetailAggregates);

  /// \brief Get llvm type corresponding to ClassHandle.
  ///
  /// \param ClassHandle   Class handle to get llvm type for.
  /// \param GetAggregateFields  true iff this method should get type details
  ///        for fields of this aggregate.
  /// \param DeferredDetailClasses  List to append aggregates whose details
  ///        weren't fully resolved.
  /// \returns       llvm type corresponding to ClassHandle.
  llvm::Type *
  getClassTypeWorker(CORINFO_CLASS_HANDLE ClassHandle, bool GetAggregateFields,
                     std::list<CORINFO_CLASS_HANDLE> *DeferredDetailClasses);

  /// \brief Construct the LLVM type of the boxed representation of the given
  ///        value type.
  ///
  /// \param Class The handle to the value type's class.
  /// \returns The LLVM type of the boxed representation of the value type.
  llvm::Type *getBoxedType(CORINFO_CLASS_HANDLE Class);

  /// Convert node to the desired type.
  /// May reinterpret, truncate, or extend as needed.
  /// \param Type Desired type
  /// \param Node Value to be converted
  /// \param IsSigned Perform sign extension if necessary, otherwise
  /// integral values are zero extended
  IRNode *convert(llvm::Type *Type, llvm::Value *Node, bool IsSigned);

  /// \brief Determine the result type of a binary op.
  ///
  /// Rougly follows table III.2 of Ecma-335, with some extra cases added
  /// because LLILC and IL stubs use this in non-standard ways. Note the result
  /// is opcode-dependent and that Type1 and Type2 are not symmetric.
  ///
  /// \param Opcode  The binary opcode.
  /// \param Type1   Type of the first operand popped from the operand stack.
  /// \param Type2   Type of the second operand popped from the operand stack.
  /// \returns       Type of the result.
  llvm::Type *binaryOpType(ReaderBaseNS::BinaryOpcode Opcode, llvm::Type *Type1,
                           llvm::Type *Type2);

  IRNode *genPointerAdd(IRNode *Arg1, IRNode *Arg2);
  IRNode *genPointerSub(IRNode *Arg1, IRNode *Arg2);
  IRNode *getFieldAddress(CORINFO_RESOLVED_TOKEN *ResolvedToken,
                          CORINFO_FIELD_INFO *FieldInfo, IRNode *Obj,
                          bool MustNullCheck);

  IRNode *simpleFieldAddress(IRNode *BaseAddress,
                             CORINFO_RESOLVED_TOKEN *ResolvedToken,
                             CORINFO_FIELD_INFO *FieldInfo) override;

  /// Get a node with the same value as Addr but typed as a pointer to the type
  /// corresponding to CorInfoType and ClassHandle.
  ///
  /// \param Addr Address to change the type on.
  /// \param  CorInfoType Type that Addr should point to.
  /// \param ClassHandle Class handle corresponding to CorInfoType.
  /// \param ReaderAlignment Reader alignment of the Addr access.
  /// \param Alignment [out] Converted alignment corresponding to
  /// ReaderAlignment.
  /// \returns Address pointing to a value of the specified type.
  IRNode *getTypedAddress(IRNode *Addr, CorInfoType CorInfoType,
                          CORINFO_CLASS_HANDLE ClassHandle,
                          ReaderAlignType ReaderAlignment, uint32_t *Alignment);
  /// Generate instructions for loading value of the specified type at the
  /// specified address.
  ///
  /// \param Address Address to load from.
  /// \param Ty llvm type of the value to load.
  /// \param CorType CorInfoType of the value to load.
  /// \param ResolvedToken Resolved token corresponding to the type of the value
  /// to load.
  /// \param AlignmentPrefix Alignment of the value.
  /// \param IsVolatile true iff the load is volatile.
  /// \param AddressMayBeNull true iff the address may be null.
  /// \returns Value at the specified address.
  IRNode *loadAtAddress(IRNode *Address, llvm::Type *Ty, CorInfoType CorType,
                        CORINFO_RESOLVED_TOKEN *ResolvedToken,
                        ReaderAlignType AlignmentPrefix, bool IsVolatile,
                        bool AddressMayBeNull = true);

  IRNode *loadAtAddressNonNull(IRNode *Address, llvm::Type *Ty,
                               CorInfoType CorType,
                               CORINFO_RESOLVED_TOKEN *ResolvedToken,
                               ReaderAlignType AlignmentPrefix,
                               bool IsVolatile) {
    return loadAtAddress(Address, Ty, CorType, ResolvedToken, AlignmentPrefix,
                         IsVolatile, false);
  }

  IRNode *loadAtAddress(IRNode *Address, llvm::Type *Ty, CorInfoType CorType,
                        ReaderAlignType AlignmentPrefix, bool IsVolatile,
                        bool AddressMayBeNull = true);

  IRNode *loadAtAddressNonNull(IRNode *Address, llvm::Type *Ty,
                               CorInfoType CorType,
                               ReaderAlignType AlignmentPrefix,
                               bool IsVolatile) {
    return loadAtAddress(Address, Ty, CorType, AlignmentPrefix, IsVolatile,
                         false);
  }

  /// Generate instructions for storing value of the specified type at the
  /// specified address.
  ///
  /// \param Address Address to store to.
  /// \param ValueToStore Value to store.
  /// \param Ty llvm type of the value to store.
  /// \param ResolvedToken Resolved token corresponding to the type of the value
  /// to store.
  /// \param AlignmentPrefix Alignment of the value.
  /// \param IsVolatile true iff the store is volatile.
  /// \param IsField true iff this is a field address.
  /// \param AddressMayBeNull true iff the address may be null.
  void storeAtAddress(IRNode *Address, IRNode *ValueToStore, llvm::Type *Ty,
                      CORINFO_RESOLVED_TOKEN *ResolvedToken,
                      ReaderAlignType AlignmentPrefix, bool IsVolatile,
                      bool IsField, bool AddressMayBeNull);

  void storeAtAddressNonNull(IRNode *Address, IRNode *ValueToStore,
                             llvm::Type *Ty,
                             CORINFO_RESOLVED_TOKEN *ResolvedToken,
                             ReaderAlignType AlignmentPrefix, bool IsVolatile,
                             bool IsField) {
    return storeAtAddress(Address, ValueToStore, Ty, ResolvedToken,
                          AlignmentPrefix, IsVolatile, IsField, false);
  }

  /// Generate instructions for storing value of the specified type at the
  /// specified address. The caller must guarantee that address is not null and
  /// no write barrier is needed.
  ///
  /// \param Address Address to store to.
  /// \param ValueToStore Value to store.
  /// \param Ty llvm type of the value to store.
  /// \param IsVolatile true iff the store is volatile.
  void storeAtAddressNoBarrierNonNull(IRNode *Address, IRNode *ValueToStore,
                                      llvm::Type *Ty, bool IsVolatile);

  void classifyCmpType(llvm::Type *Ty, uint32_t &Size, bool &IsPointer,
                       bool &IsFloat);

  /// \brief Create a basic block for use when expanding a single MSIL
  /// instruction.
  ///
  /// Use this method to create a block when expanding a single MSIL
  /// instruction into an instruction sequence with control flow. Give the
  /// block the given MSIL offset at both begin and end since it represents
  /// code at a single point in the IL stream. Mark the block as not
  /// contributing an operand stack to any subsequent join.
  ///
  /// \param PointOffset       MSIL offset the block starts and ends at.
  /// \param BlockName         Optional name for the new block.
  /// \returns                 Newly allocated block.
  llvm::BasicBlock *createPointBlock(uint32_t PointOffset,
                                     const llvm::Twine &BlockName = "");

  /// \brief Create a basic block for use when expanding a single MSIL
  /// instruction.
  ///
  /// Use this method to create a block when expanding a single MSIL
  /// instruction into an instruction sequence with control flow. Give the
  /// block the current MSIL offset at both begin and end since it represents
  /// code at a single point in the IL stream. Mark the block as not
  /// contributing an operand stack to any subsequent join.
  ///
  /// \param BlockName         Optional name for the new block.
  /// \returns                 Newly allocated block.
  llvm::BasicBlock *createPointBlock(const llvm::Twine &BlockName = "") {
    return createPointBlock(CurrInstrOffset, BlockName);
  }

  /// \brief Insert a conditional branch to a point block.
  ///
  /// Split the current block after the current instruction, creating a
  /// continuation block. Insert a conditional branch to \p PointBlock if
  /// \p Condition is true. Insert an unconditional branch into \p PointBlock
  /// to the contiuation if \p Rejoin is true. Leave the insertion point in
  /// the continuation at the same logical point it was before the split.
  ///
  /// \param Condition       Predicate condition to use in the branch.
  /// \param PointBlock      Block to branch to when \p Condition is true. If
  ///                        \p Rejoin is true, \p PointBlock must not have a
  ///                        terminator, and this method will add one. If \p
  ///                        Rejoin is false, \p PointBlock is left unmodified.
  /// \param Rejoin          If true, insert a branch into \p PointBlock back
  ///                        to the continuation.
  ///
  /// \returns               The continuation block. Insertion point is left
  ///                        within this block at the instruction after the
  ///                        original split point.
  llvm::BasicBlock *insertConditionalPointBlock(llvm::Value *Condition,
                                                llvm::BasicBlock *PointBlock,
                                                bool Rejoin);

  /// Split the block at the current insertion point.
  ///
  /// \param Goto [out] If \p Goto is non-null, \p *Goto will be set to the
  ///                   terminator connecting the old block to the new one.
  ///
  /// \returns          The newly-created successor block
  llvm::BasicBlock *splitCurrentBlock(llvm::TerminatorInst **Goto = nullptr);

  /// \brief Move point blocks preceding \p OldBlock to just before \p NewBlock
  ///
  /// Point blocks created during the first pass flow-graph construction are
  /// inserted before temp blocks created for their point.  Then they are moved
  /// to the appropriate spot when branches to temp blocks are being rewritten.
  /// This is the routine invoked during branch rewriting to move them.
  ///
  /// \param OldBlock Temporary block whose associated point blocks are to be
  ///                 fixed up
  /// \param NewBlock "Real" block that begins at the point in question
  void movePointBlocks(llvm::BasicBlock *OldBlock, llvm::BasicBlock *NewBlock);

  /// Insert one instruction in place of another.
  ///
  /// \param OldInstruction The instruction to be removed.  Must have no uses.
  /// \param NewInstruction The instruction to insert where \p OldInstruction
  ///                       was.
  void replaceInstruction(llvm::Instruction *OldInstruction,
                          llvm::Instruction *NewInstruction);

  /// \brief Insert a PHI to merge two values
  ///
  /// Create a \p PHINode in \p JoinBlock to merge \p Arg1 and \p Arg2.
  /// Insert the new PHINode after any existing PHINodes in the block.
  /// Return the new PHINode. Insertion point is unaffected.
  ///
  /// \param JoinBlock            Block to insert the PHI node.
  /// \param Arg1                 First value to join.
  /// \param Block1               Predecessor block for \p JoinBlock that
  ///                             brings in \p Arg1.
  /// \param Arg2                 Second value to join.
  /// \param Block2               Predecessor block for \p JoinBlock that
  ///                             brings in \p Arg2.
  /// \param NameStr              Optional name for the resulting PHI.
  ///
  /// \returns                    The PHINode that was inserted.
  llvm::PHINode *mergeConditionalResults(llvm::BasicBlock *JoinBlock,
                                         llvm::Value *Arg1,
                                         llvm::BasicBlock *Block1,
                                         llvm::Value *Arg2,
                                         llvm::BasicBlock *Block2,
                                         const llvm::Twine &NameStr = "");

  /// Generate a call to the helper if the condition is met.
  ///
  /// \param Condition Condition that will trigger the call.
  /// \param HelperId Id of the call helper.
  /// \param MayThrow true if the helper call may raise an exception.
  /// \param ReturnType Return type of the call helper.
  /// \param Arg1 First helper argument.
  /// \param Arg2 Second helper argument.
  /// \param CallReturns true iff the helper call returns.
  /// \param CallBlockName Name of the basic block that will contain the call.
  /// \returns Generated call/invoke instruction.
  llvm::CallSite genConditionalHelperCall(llvm::Value *Condition,
                                          CorInfoHelpFunc HelperId,
                                          bool MayThrow, llvm::Type *ReturnType,
                                          IRNode *Arg1, IRNode *Arg2,
                                          bool CallReturns,
                                          const llvm::Twine &CallBlockName);

  /// Generate a call to the throw helper if the condition is met.
  ///
  /// \param Condition Condition that will trigger the throw.
  /// \param HelperId Id of the throw-helper.
  /// \param ThrowBlockName Name of the basic block that will contain the throw.
  void genConditionalThrow(llvm::Value *Condition, CorInfoHelpFunc HelperId,
                           const llvm::Twine &ThrowBlockName);

  /// Generate array bounds check.
  ///
  /// \param ArrayLength Length of the array to be accessed.
  /// \param Index Index to be accessed.
  void genBoundsCheck(llvm::Value *ArrayLength, llvm::Value *Index);

  /// \brief Generate conditional throw for conv.ovf.
  ///
  /// As part of the overflow test sequence, this method may generate code that
  /// produces an intermediate result (specifically, the overflow tests for a
  /// conversion from floating-point to narrow int produces an intermediate
  /// wide int).  The value returned is the value to convert, and
  /// \p SourceIsSigned will be updated to reflect the new source if necessary.
  ///
  /// \param Source         Source of the conv.ovf
  /// \param TargetTy       LLVM type being converted to
  /// \param SourceIsSigned [in/out] Indicates whether an integer source should
  ///                       be considered signed; meaningless for non-integer
  ///                       sources
  /// \param DestIsSigned   Indicates whether the target type should be
  ///                       interpreted as signed
  /// \returns The value to convert to the destination.  May be the original
  ///          \p Source or may be a new intermediate value of another type.
  llvm::Value *genConvertOverflowCheck(llvm::Value *Source,
                                       llvm::IntegerType *TargetTy,
                                       bool &SourceIsSigned, bool DestIsSigned);

  uint32_t size(CorInfoType CorType);
  uint32_t stackSize(CorInfoType CorType);

  /// \brief Determine whether a \p CorInfoType represents a signed integral
  ///        type.
  ///
  /// \param CorType  The \p CorInfoType in question.
  ///
  /// \returns True if \p CorType represents a signed integral type.
  static bool isSignedIntegralType(CorInfoType CorType);

  static bool isSigned(CorInfoType CorType);
  llvm::Type *getStackType(CorInfoType CorType);

  /// Convert a result to a valid stack type,
  /// generally by either reinterpretation or extension.
  /// \param Node Value to be converted
  /// \param CorType additional information needed to determine if
  /// Node's type is signed or unsigned
  IRNode *convertToStackType(IRNode *Node, CorInfoType CorType);

  /// Convert a result from a stack type to the desired type,
  /// generally by either reinterpretation or truncation.
  /// \param Node Value to be converted
  /// \param CorType additional information needed to determine if
  /// ResultTy is signed or unsigned
  /// \param ResultTy - Desired type
  IRNode *convertFromStackType(IRNode *Node, CorInfoType CorType,
                               llvm::Type *ResultTy);

  /// Get the type of the result of the merge of two values from operand stacks
  /// of a block's predecessors. The allowed combinations are nativeint and
  // int32 (resulting in nativeint), float and double (resulting in double),
  /// and GC pointers (resulting in the closest common supertype).
  ///
  /// \param Ty1 Type of the first value.
  /// \param Ty1 Type of the second value.
  /// \param IsStruct1 true iff value corresponding to Ty1 logically represents
  /// a struct rather than a pointer to struct.
  /// \param IsStruct2 true iff value corresponding to Ty2 logically represents
  /// a struct rather than a pointer to struct.
  /// \returns The result type.
  llvm::Type *getStackMergeType(llvm::Type *Ty1, llvm::Type *Ty2,
                                bool IsStruct1, bool isStruct2);

  bool objIsThis(IRNode *Obj);

  /// Create a new temporary variable that can be
  /// used anywhere within the method.
  ///
  /// \param Ty Type for the new variable.
  /// \param Name Optional name for the new variable.
  /// \returns Instruction establishing the variable's location.
  llvm::Instruction *createTemporary(llvm::Type *Ty,
                                     const llvm::Twine &Name = "");

  IRNode *loadManagedAddress(llvm::Value *UnmanagedAddresses);

  llvm::PointerType *getManagedPointerType(llvm::Type *ElementType);

  llvm::PointerType *getUnmanagedPointerType(llvm::Type *ElementType);

  bool isManagedType(llvm::Type *Type);
  bool isManagedPointerType(llvm::Type *Type);
  bool isManagedAggregateType(llvm::Type *Type);

  /// \brief Check whether Type is an unmanaged pointer type.
  ///
  /// \param Type Type to check.
  /// \returns true iff \p Type is an unmanaged pointer type.
  bool isUnmanagedPointerType(llvm::Type *Type);

  llvm::StoreInst *makeStore(llvm::Value *ValueToStore, llvm::Value *Address,
                             bool IsVolatile, bool AddressMayBeNull = true);
  llvm::StoreInst *makeStoreNonNull(llvm::Value *ValueToStore,
                                    llvm::Value *Address, bool IsVolatile) {
    return makeStore(ValueToStore, Address, IsVolatile, false);
  }

  llvm::LoadInst *makeLoad(llvm::Value *Address, bool IsVolatile,
                           bool AddressMayBeNull = true);
  llvm::LoadInst *makeLoadNonNull(llvm::Value *Address, bool IsVolatile) {
    return makeLoad(Address, IsVolatile, false);
  }

  /// \brief Create a call or invoke instruction
  ///
  /// The call is inserted at the LLVMBuilder's current insertion point.
  ///
  /// \param Callee    Target of the call
  /// \param MayThrow  True if the callee may raise an exception
  /// \param Args      Arguments to pass to the callee
  /// \returns         A \p CallSite wrapping the CallInst or InvokeInst
  llvm::CallSite makeCall(llvm::Value *Callee, bool MayThrow,
                          llvm::ArrayRef<llvm::Value *> Args);

  /// Store a value to an argument passed indirectly.
  ///
  /// The storage backing such arguments may be located on the heap; any stores
  /// to these locations may need write barriers.
  ///
  /// \param ValueArgType  EE type info for the value to store.
  /// \param ValueToStore  The value to store.
  /// \param Address       The address to store to (i.e. the indirect argument).
  /// \param IsVolatile    Indicates whether or not the store is volatile.
  void storeIndirectArg(const CallArgType &ValueArgType,
                        llvm::Value *ValueToStore, llvm::Value *Address,
                        bool IsVolatile);

  /// Get address of the array element.
  ///
  /// \param Array Array that the element belongs to.
  /// \param Index Index of the element.
  /// \param ElementTy Type of the element.
  /// \returns Node representing the address of the element.
  IRNode *genArrayElemAddress(IRNode *Array, IRNode *Index,
                              llvm::Type *ElementTy);

  /// Convert ReaderAlignType to byte alighnment to byte alignment.
  ///
  /// \param ReaderAlignment Reader alignment.
  /// \returns Alignment in bytes.
  uint32_t convertReaderAlignment(ReaderAlignType ReaderAlignment);

  /// \brief Get array element type expected for an MSIL instruction.
  ///
  /// Note: we avoid the name getArrayElementType to avoid confusion
  /// with llvm::Type::getArrayElementType.
  ///
  /// \param Array         When the CorInfoType is CORINFO_TYPE_CLASS this
  ///                      is a call for ldelem.ref or stelem.ref. In that
  ///                      case the element type is the same as element type
  ///                      of the input array, so we need to pass it in.
  /// \param ResolvedToken Resolved token from ldelem or stelem instruction.
  /// \param CorType - [IN/OUT] Type of the element (will be resolved for
  /// CORINFO_TYPE_UNDEF).
  /// \param Alignment - [IN/OUT] Alignment that will be updated for value
  /// classes.
  /// \returns LLVM Array element type.
  llvm::Type *getMSILArrayElementType(IRNode *Array,
                                      CORINFO_RESOLVED_TOKEN *ResolvedToken,
                                      CorInfoType *CorType,
                                      ReaderAlignType *Alignment);

  /// Check whether access to this multidimensional array can be expanded as an
  /// intrinsic.
  ///
  /// \param Sig Intrinsic signature.
  /// \param IsStore true iff this array access is a store.
  /// \param IsLoadAddr true iff this array access is a load of an element
  /// address.
  /// \param Rank [OUT] Array rank.
  /// \param ElemCorType [OUT] CorType of the array element.
  /// \param ElemType [OUT] Type of the array element.
  /// \returns true iff access to this multidimensional array can be expanded as
  /// an intrinsic.
  bool canExpandMDArrayRef(CORINFO_SIG_INFO *Sig, bool IsStore, bool IsLoadAddr,
                           uint32_t *Rank, CorInfoType *ElemCorType,
                           llvm::Type **ElemType);

  /// Get address of an element of a multidimensional array.
  ///
  /// This method reads array address and indices for each dimensions from the
  /// operand stack.
  ///
  /// \param Rank Array rank.
  /// \param ElemType Type of the array element.
  /// \returns Node representing the address of the array element.
  IRNode *mdArrayRefAddr(uint32_t Rank, llvm::Type *ElemType);

  /// Get the length of the specified dimension of a multidimensional array
  /// or a single-dimensional array with a non-zero lower bound.
  ///
  /// This method assumes that the array pointer is not null (i.e., the callers
  //  are responsible for inserting a null check).
  ///
  /// \param Array Array object to get the dimension length of.
  /// \param Dimension Array dimension.
  /// \returns Node representing the length of the specified dimension.
  IRNode *mdArrayGetDimensionLength(llvm::Value *Array, llvm::Value *Dimension);

  /// Create a PHI node in a block that may or may not have a terminator.
  ///
  /// \param Block Block to create the PHI node in.
  /// \param Ty Type of the PHI values.
  /// \param NumReservedValues Hint for the number of incoming edges that this
  //  PHI node will have.
  /// \param NameStr Name of the PHI node.
  /// \returns Created PHI node.
  llvm::PHINode *createPHINode(llvm::BasicBlock *Block, llvm::Type *Ty,
                               unsigned int NumReservedValues,
                               const llvm::Twine &NameStr);

  /// Add a new operand to the PHI instruction. The type of the new operand may
  /// or may not equal to the type of the PHI instruction. Adjust the types as
  /// necessary.
  ///
  /// \param PHI PHI instruction.
  /// \param NewOperand Operand to add to the PHI instruction.
  void AddPHIOperand(llvm::PHINode *PHI, llvm::Value *NewOperand,
                     llvm::BasicBlock *NewBlock);

  /// Change the type of a PHI instruction operand as a result of a stack merge.
  ///
  /// \param Operand Operand to change the type on.
  /// \param OperandBlock Basic block corresponding to the operand.
  /// \param NewTy New type of the operand.
  /// \returns Operand with the changed type.
  llvm::Value *ChangePHIOperandType(llvm::Value *Operand,
                                    llvm::BasicBlock *OperandBlock,
                                    llvm::Type *NewTy);

  bool fgNodePropagatesOperandStack(FlowGraphNode *Fg) override;

  /// Set whether this node propagates operand stack.
  ///
  /// \param Fg Flow graph node.
  /// \param PropagatesOperandStack true iff this flow graph node propagates
  /// operand stack.
  void fgNodeSetPropagatesOperandStack(FlowGraphNode *Fg,
                                       bool PropagatesOperandStack);

  /// Check whether the node is constant null.
  ///
  /// \param Node Node to check.
  /// \returns true iff this node is constant null.
  bool isConstantNull(IRNode *Node);

  /// \brief Insert IR to keep the generic context alive
  void insertIRToKeepGenericContextAlive();

  /// \brief Insert IR to setup the security object
  void insertIRForSecurityObject();

  /// \brief Insert IR to setup the unmanaged call frame (PInvoke frame) and
  ///        the thread pointer.
  void insertIRForUnmanagedCallFrame();

  /// \brief Apply any function-level attributes needed to indicate an
  ///        unmanaged call, on root function and any outlined filters.
  void setAttributesForUnmanagedCallFrame(llvm::Function *F);

  /// \brief Create the @gc.safepoint_poll() method
  /// Creates the @gc.safepoint_poll() method and insertes it into the
  /// current module. This helper is required by the LLVM GC-Statepoint
  /// insertion phase.
  void createSafepointPoll();

  /// \brief Override of doTailCallOpt method
  /// Provides client specific Options look up.
  bool doTailCallOpt() override;

  /// If isZeroInitLocals() returns true, zero intitialize all locals;
  /// otherwise, zero initialize all gc pointers and structs with gc pointers.
  void zeroInitLocals();

  /// Zero initialize the block.
  ///
  /// \param Address Address of the block.
  /// \param Size Size of the block.
  void zeroInitBlock(llvm::Value *Address, uint64_t Size);

  /// Zero initialize the block.
  ///
  /// \param Address Address of the block.
  /// \param Size Size of the block.
  void zeroInitBlock(llvm::Value *Address, llvm::Value *Size);

  /// Copy an instance of a struct from SourceAddress to DestinationAddress.
  ///
  /// \param StructTy Type of the struct.
  /// \param DestinationAddress Address to copy to.
  /// \param SourceAddress Address to copy from.
  /// \param IsVolatile true iff copy is volatile.
  /// \param Alignment Alignment of the copy.
  void copyStruct(llvm::Type *StructTy, llvm::Value *DestinationAddress,
                  llvm::Value *SourceAddress, bool IsVolatile,
                  ReaderAlignType Alignment = Reader_AlignNatural);

  /// Check if this value represents a struct.
  ///
  /// \param TheValue Value to examine.
  /// \returns true iff TheValue represents a struct.
  bool doesValueRepresentStruct(llvm::Value *TheValue);

  /// Records that TheValue represents a struct.
  ///
  /// \param TheValue Value to record.
  void setValueRepresentsStruct(llvm::Value *TheValue);

  /// Check if this LLVM type appears to be a CLR array type.
  ///
  /// \param Type       Type to examine.
  /// \param ElementTy  If non-null, the element type that must match.
  ///                   otherwise any element type will do.
  /// \returns      True if this type looks like a CLR array type.
  bool isArrayType(llvm::Type *Type, llvm::Type *ElementTy);

  /// If the Array is not typed as an MSIL array with specified element type
  /// cast it to that type.
  ///
  /// \param Array     The array for which we want to ensure its typing.
  /// \param ElementTy The LLVM element type desired. If null, means we
  ///                  do not care about element type. In that case if
  ///                  we need to make an array type we will use
  ///                  Sytem.Object as the element type.
  /// \returns         The possibly-casted input array.
  IRNode *ensureIsArray(IRNode *Array, llvm::Type *ElementTy);

  /// Get the LLVM type for the built-in string type.
  ///
  /// \returns    LLVM type that models the built-in string type.
  llvm::Type *getBuiltInStringType();

  /// Get the LLVM type for the built-in object type.
  ///
  /// \returns    LLVM type that models the built-in object type.
  llvm::Type *getBuiltInObjectType();

  /// Get the LLVM type for an array of given element type.
  ///
  /// Used when we know that some type must be an array but our local
  /// type information thinks otherwise.
  ///
  /// \param ElementTy                 The desired element type for the array,
  /// \returns                         LLVM type that models the desired array
  llvm::PointerType *getArrayOfElementType(llvm::Type *ElementTy);

  /// \brief Creates the type of the array with specified element type.
  ///
  /// \param ElementTy The LLVM element type that is desired for the array type.
  /// \returns The LLVM representation of the MSIL array type.
  llvm::PointerType *createArrayOfElementType(llvm::Type *ElementTy);

  /// Create the length, padding, and elements fields for an array type.
  ///
  /// \param Fields                    Field collection for the array. On input,
  ///                                  should contain only the vtable pointer.
  /// \param IsVector                  true iff this is a zero-lower-bound
  ///                                  single-dimensional array.
  /// \param ArrayRank                 Rank of the array.
  /// \param ElementTy                 The LLVM element type desired.
  /// \returns                         Byte size of the fields added. Fields
  ///                                  updated with length, padding (if needed),
  ///                                  and the array itself.
  uint32_t addArrayFields(std::vector<llvm::Type *> &Fields, bool IsVector,
                          uint32_t ArrayRank, llvm::Type *ElementTy);

  /// Add fields of a type to the field vector, expanding structures
  /// (recursively) to the types they contain.
  ///
  /// \param Fields    vector of offset, type info for overlapping fields.
  /// \param Offset    offset of the new type to add.
  /// \param Ty        the new type to add.
  void
  addFieldsRecursively(std::vector<std::pair<uint32_t, llvm::Type *>> &Fields,
                       uint32_t Offset, llvm::Type *Ty);

  /// Given a set of overlapping primitive typed fields, determine the set of
  /// representative fields to used to describe these in an LLVM type and add
  /// them to the field collection for that type. Ensure that any GC
  /// references are properly described. Non-GC fields will be represented by
  /// suitably sized byte arrays.
  ///
  /// \param OverlapFields [in, out]  On input, vector of offset, type info for
  ///                                 overlapping fields. Empty on on exit.
  /// \param Fields [in, out]         On input, vector of field types found so
  ///                                 far for the ultimate type being
  ///                                 constructed. On exit, extended with
  ///                                 representative fields for the overlap set.
  void createOverlapFields(
      std::vector<std::pair<uint32_t, llvm::Type *>> &OverlapFields,
      std::vector<llvm::Type *> &Fields);

<<<<<<< HEAD
  /// Access the address of a root function local.  If the current region is a
  /// filter (which will be outlined), insert appropriate code in the root
  /// function to escape the address and in the filter to recover it.
  ///
  /// \param RootFrameAddres  Unescaped local alloca in the root function.
  /// \returns A \p Value which may be used in the current function (root or
  ///          filter) to represent the local's address.
  llvm::Value *getFrameAddress(llvm::Value *RootFrameAddress);

  /// Access the address of the home location of an MSIL-level argument of the
  /// root function.  Add a home location if necessary.  If the current region
  /// is a filter (which will be outlined), insert appropriate code in the root
  /// function to escape the address and in the filter to recover it.
  ///
  /// \param   Ordinal  Ordinal number (as would be used in MSIL ldarg etc.)
  ///                   indicating which parameter
  /// \returns A \p Value which may be used in the current function (root or
  ///          filter) to represent the argument's address.
  llvm::Value *getArgumentAddress(uint32_t Ordinal);

  /// Access an IR-level parameter of the root function.  If the current region
  /// is a filter (which will be outlined), insert appropriate code in the root
  /// function to spill and escape the parameter and in the filter to recover
  /// it.
  ///
  /// \param Parameter  The \p Argument whose value is required
  /// \returns A \p Value which may be used in the current function (root or
  ///          filter) to represent the parameter's value.
  llvm::Value *getReadonlyParameter(llvm::Argument *Parameter);

  /// Access an IR-level parameter of the root function.  If the current region
  /// is a filter (which will be outlined), insert appropriate code in the root
  /// function to spill and escape the parameter and in the filter to recover
  /// it.
  ///
  /// \param Index  The IR-level index of the parameter whose value is required
  /// \returns A \p Value which may be used in the current function (root or
  ///          filter) to represent the parameter's value.
  llvm::Value *getReadonlyParameter(uint32_t Index);

  /// Get a call to @llvm.framerecover that can be used to reference the given
  /// root function alloca in the given filter.  Also marks the root address
  /// as escaping.
  ///
  /// \param RootAddress     The alloca in the root function that the filter
  ///                        needs to reference.
  /// \param FilterFunction  The outlined filter function that needs to access
  ///                        the address.
  /// \returns A \p Value which may be used in the filter function to represent
  ///          the given address.
  llvm::Value *recoverAddress(llvm::Value *RootAddress,
                              llvm::Function *FilterFunction);

  /// Get the outline filter function (if any) associated with the current
  /// region.
  ///
  /// \returns The \p Function to which the code at the current point will be
  ///          outlined.
  llvm::Function *getCurrentFilter();

  /// Record that the given address needs to escape by call to
  /// @llvm.frameescape, and return the index that may be used to recover it by
  /// call to @llvm.framerecover.  May be called multiple times for the same
  /// frame address; will return the same index.
  ///
  /// \param FrameAddress  Alloca in the root function
  /// \returns             Index appropriate to pass to @llvm.framerecover in
  ///                      an outlined filter.
  int32_t frameEscape(llvm::Value *FrameAddress);

  /// Emit a call to @llvm.frameescape if any allocas have been marked as
  /// escaping.
  void emitFrameEscapeIfNeeded();
=======
  /// Get class name for the given handle. Unlike getClassName, this method
  /// returns namespace for all classes (including nested classes) and outputs
  /// generic parameter names uniformly (without assembly, version, etc.).
  ///
  /// The caller of this method is expected to free the result using delete[].
  ///
  /// \param ClassHandle               The handle to get a name for.
  /// \returns                         Class name corresponding to the handle.
  char *getClassNameWithNamespace(CORINFO_CLASS_HANDLE ClassHandle);

  /// Get a global variable for the given handles.
  ///
  /// \param LookupHandle              Handle to use for caching purposes.
  /// \param ValueHandle               Handle to use as a relocation for the
  ///                                  global variable.
  /// \param Ty                        Type of the global variable.
  /// \param Name                      Name of the global variable.
  /// \param IsConstant                true iff the global variable is constant.
  /// \returns                         Global variable for the given handles.
  llvm::GlobalVariable *getGlobalVariable(uint64_t LookupHandle,
                                          uint64_t ValueHandle, llvm::Type *Ty,
                                          llvm::StringRef Name,
                                          bool IsConstant);
>>>>>>> 6139acea

private:
  LLILCJitContext *JitContext;
  ABIInfo *TheABIInfo;
  ReaderMethodSignature MethodSignature;
  ABIMethodSignature ABIMethodSig;
  llvm::Function *RootFunction;
  // The LLVMBuilder has a notion of a current insertion point.  During the
  // first-pass flow-graph construction, each method sets the insertion point
  // explicitly before inserting IR (the fg- methods typically take an
  // InsertNode parameter indicating where to set it).  During the second pass
  // translation of the non-flow instructions, the insertion point is
  // explicitly set at the start of each block (in beginFlowGraphNode), and
  // translation methods assume that the builder's current insertion point is
  // where they should be inserted (the gen- methods do not take explicit
  // insertion point parameters).
  llvm::IRBuilder<> *LLVMBuilder;
  llvm::DIBuilder *DBuilder;
  std::map<CORINFO_CLASS_HANDLE, llvm::Type *> *ClassTypeMap;
  std::map<llvm::Type *, CORINFO_CLASS_HANDLE> *ReverseClassTypeMap;
  std::map<CORINFO_CLASS_HANDLE, llvm::Type *> *BoxedTypeMap;
  std::map<std::tuple<CorInfoType, CORINFO_CLASS_HANDLE, uint32_t, bool>,
           llvm::Type *> *ArrayTypeMap;
  std::map<CORINFO_FIELD_HANDLE, uint32_t> *FieldIndexMap;
  llvm::StringMap<uint64_t> *NameToHandleMap; ///< Map from GlobalVariable names
                                              ///< to handles corresponding to
                                              ///< those GlobalVariables.
  /// \brief Map from handles to global variables representing the handles.
  std::map<uint64_t, llvm::GlobalVariable *> HandleToGlobalVariableMap;
  std::map<llvm::BasicBlock *, FlowGraphNodeInfo> FlowGraphInfoMap;
  std::vector<llvm::Value *> LocalVars;
  llvm::Value *UnmanagedCallFrame; ///< If the method contains unmanaged calls,
                                   ///< this is the address of the unmanaged
                                   ///< call frame.
  llvm::Value *ThreadPointer;      ///< If the method contains unmanaged calls,
                                   ///< this is the address of the pointer to
                                   ///< the runtime thread.
  std::vector<CorInfoType> LocalVarCorTypes;
  std::vector<llvm::Value *> Arguments;
  llvm::Value *IndirectResult;
  llvm::DenseMap<uint32_t, llvm::StoreInst *> ContinuationStoreMap;
  llvm::SmallPtrSet<llvm::Value *, 5> StructPointers; ///< This set contains
                                                      ///< pointers to structs
                                                      ///< that we create
                                                      ///< to represent structs
                                                      ///< since we don't allow
                                                      ///< first-class
                                                      ///< aggregates in LLVM IR
                                                      ///< we are generating.
  llvm::DenseMap<llvm::Value *, int32_t> FrameEscapes;
  llvm::SmallVector<llvm::Value *, 4> FrameEscapeArgs;
  std::map<std::pair<llvm::Value *, llvm::Function *>, llvm::Value *>
      FrameRecovers;
  FlowGraphNode *FirstMSILBlock;
  llvm::BasicBlock *UnreachableContinuationBlock;
  llvm::Function *PersonalityFunction; ///< Personality routine reported on
                                       ///< LandingPads in this function.
                                       ///< Lazily created/cached.
  bool KeepGenericContextAlive;
  bool HasUnmanagedCallFrame;
  bool NeedsSecurityObject;
  bool DoneBuildingFlowGraph;
  llvm::BasicBlock *EntryBlock;
  llvm::Instruction *TempInsertionPoint;
  IRNode *MethodSyncHandle; ///< If the method is synchronized, this is
                            ///< the handle used for entering and exiting
                            ///< the monitor.
  llvm::Value *SyncFlag;    ///< For synchronized methods this flag
                            ///< indicates whether the monitor has been
                            ///< entered. It is set and checked by monitor
                            ///< helpers.
  uint32_t TargetPointerSizeInBits;
  const uint32_t UnmanagedAddressSpace = 0;
  const uint32_t ManagedAddressSpace = 1;
  llvm::Type *BuiltinObjectType; ///< Cached LLVM representation of object.

  /// \brief Map from Element types to the LLVM representation of the
  /// MSIL array type that has that element type.
  std::map<llvm::Type *, llvm::PointerType *> ElementToArrayTypeMap;

  static const uint32_t ArrayIntrinMaxRank = 3; ///< This constant determines
                                                ///< the maximum rank of an
                                                ///< array access that we will
                                                ///< generate code for.
                                                ///< If the rank is larger,
                                                ///< we'll call the runtime's
                                                ///< helper function.
                                                ///< This constant is from the
                                                ///< legacy jit.
  struct DebugInfo {
    llvm::DICompileUnit *TheCU;
    llvm::DIScope *FunctionScope;
  } LLILCDebugInfo;
};

#endif // MSIL_READER_IR_H<|MERGE_RESOLUTION|>--- conflicted
+++ resolved
@@ -1632,81 +1632,6 @@
       std::vector<std::pair<uint32_t, llvm::Type *>> &OverlapFields,
       std::vector<llvm::Type *> &Fields);
 
-<<<<<<< HEAD
-  /// Access the address of a root function local.  If the current region is a
-  /// filter (which will be outlined), insert appropriate code in the root
-  /// function to escape the address and in the filter to recover it.
-  ///
-  /// \param RootFrameAddres  Unescaped local alloca in the root function.
-  /// \returns A \p Value which may be used in the current function (root or
-  ///          filter) to represent the local's address.
-  llvm::Value *getFrameAddress(llvm::Value *RootFrameAddress);
-
-  /// Access the address of the home location of an MSIL-level argument of the
-  /// root function.  Add a home location if necessary.  If the current region
-  /// is a filter (which will be outlined), insert appropriate code in the root
-  /// function to escape the address and in the filter to recover it.
-  ///
-  /// \param   Ordinal  Ordinal number (as would be used in MSIL ldarg etc.)
-  ///                   indicating which parameter
-  /// \returns A \p Value which may be used in the current function (root or
-  ///          filter) to represent the argument's address.
-  llvm::Value *getArgumentAddress(uint32_t Ordinal);
-
-  /// Access an IR-level parameter of the root function.  If the current region
-  /// is a filter (which will be outlined), insert appropriate code in the root
-  /// function to spill and escape the parameter and in the filter to recover
-  /// it.
-  ///
-  /// \param Parameter  The \p Argument whose value is required
-  /// \returns A \p Value which may be used in the current function (root or
-  ///          filter) to represent the parameter's value.
-  llvm::Value *getReadonlyParameter(llvm::Argument *Parameter);
-
-  /// Access an IR-level parameter of the root function.  If the current region
-  /// is a filter (which will be outlined), insert appropriate code in the root
-  /// function to spill and escape the parameter and in the filter to recover
-  /// it.
-  ///
-  /// \param Index  The IR-level index of the parameter whose value is required
-  /// \returns A \p Value which may be used in the current function (root or
-  ///          filter) to represent the parameter's value.
-  llvm::Value *getReadonlyParameter(uint32_t Index);
-
-  /// Get a call to @llvm.framerecover that can be used to reference the given
-  /// root function alloca in the given filter.  Also marks the root address
-  /// as escaping.
-  ///
-  /// \param RootAddress     The alloca in the root function that the filter
-  ///                        needs to reference.
-  /// \param FilterFunction  The outlined filter function that needs to access
-  ///                        the address.
-  /// \returns A \p Value which may be used in the filter function to represent
-  ///          the given address.
-  llvm::Value *recoverAddress(llvm::Value *RootAddress,
-                              llvm::Function *FilterFunction);
-
-  /// Get the outline filter function (if any) associated with the current
-  /// region.
-  ///
-  /// \returns The \p Function to which the code at the current point will be
-  ///          outlined.
-  llvm::Function *getCurrentFilter();
-
-  /// Record that the given address needs to escape by call to
-  /// @llvm.frameescape, and return the index that may be used to recover it by
-  /// call to @llvm.framerecover.  May be called multiple times for the same
-  /// frame address; will return the same index.
-  ///
-  /// \param FrameAddress  Alloca in the root function
-  /// \returns             Index appropriate to pass to @llvm.framerecover in
-  ///                      an outlined filter.
-  int32_t frameEscape(llvm::Value *FrameAddress);
-
-  /// Emit a call to @llvm.frameescape if any allocas have been marked as
-  /// escaping.
-  void emitFrameEscapeIfNeeded();
-=======
   /// Get class name for the given handle. Unlike getClassName, this method
   /// returns namespace for all classes (including nested classes) and outputs
   /// generic parameter names uniformly (without assembly, version, etc.).
@@ -1730,7 +1655,80 @@
                                           uint64_t ValueHandle, llvm::Type *Ty,
                                           llvm::StringRef Name,
                                           bool IsConstant);
->>>>>>> 6139acea
+
+  /// Access the address of a root function local.  If the current region is a
+  /// filter (which will be outlined), insert appropriate code in the root
+  /// function to escape the address and in the filter to recover it.
+  ///
+  /// \param RootFrameAddres  Unescaped local alloca in the root function.
+  /// \returns A \p Value which may be used in the current function (root or
+  ///          filter) to represent the local's address.
+  llvm::Value *getFrameAddress(llvm::Value *RootFrameAddress);
+
+  /// Access the address of the home location of an MSIL-level argument of the
+  /// root function.  Add a home location if necessary.  If the current region
+  /// is a filter (which will be outlined), insert appropriate code in the root
+  /// function to escape the address and in the filter to recover it.
+  ///
+  /// \param   Ordinal  Ordinal number (as would be used in MSIL ldarg etc.)
+  ///                   indicating which parameter
+  /// \returns A \p Value which may be used in the current function (root or
+  ///          filter) to represent the argument's address.
+  llvm::Value *getArgumentAddress(uint32_t Ordinal);
+
+  /// Access an IR-level parameter of the root function.  If the current region
+  /// is a filter (which will be outlined), insert appropriate code in the root
+  /// function to spill and escape the parameter and in the filter to recover
+  /// it.
+  ///
+  /// \param Parameter  The \p Argument whose value is required
+  /// \returns A \p Value which may be used in the current function (root or
+  ///          filter) to represent the parameter's value.
+  llvm::Value *getReadonlyParameter(llvm::Argument *Parameter);
+
+  /// Access an IR-level parameter of the root function.  If the current region
+  /// is a filter (which will be outlined), insert appropriate code in the root
+  /// function to spill and escape the parameter and in the filter to recover
+  /// it.
+  ///
+  /// \param Index  The IR-level index of the parameter whose value is required
+  /// \returns A \p Value which may be used in the current function (root or
+  ///          filter) to represent the parameter's value.
+  llvm::Value *getReadonlyParameter(uint32_t Index);
+
+  /// Get a call to @llvm.localrecover that can be used to reference the given
+  /// root function alloca in the given filter.  Also marks the root address
+  /// as escaping.
+  ///
+  /// \param RootAddress     The alloca in the root function that the filter
+  ///                        needs to reference.
+  /// \param FilterFunction  The outlined filter function that needs to access
+  ///                        the address.
+  /// \returns A \p Value which may be used in the filter function to represent
+  ///          the given address.
+  llvm::Value *recoverAddress(llvm::Value *RootAddress,
+                              llvm::Function *FilterFunction);
+
+  /// Get the outline filter function (if any) associated with the current
+  /// region.
+  ///
+  /// \returns The \p Function to which the code at the current point will be
+  ///          outlined.
+  llvm::Function *getCurrentFilter();
+
+  /// Record that the given address needs to escape by call to
+  /// @llvm.localescape, and return the index that may be used to recover it by
+  /// call to @llvm.localrecover.  May be called multiple times for the same
+  /// frame address; will return the same index.
+  ///
+  /// \param FrameAddress  Alloca in the root function
+  /// \returns             Index appropriate to pass to @llvm.localrecover in
+  ///                      an outlined filter.
+  int32_t escapeLocal(llvm::Value *FrameAddress);
+
+  /// Emit a call to @llvm.localescape if any allocas have been marked as
+  /// escaping.
+  void emitLocalEscapeIfNeeded();
 
 private:
   LLILCJitContext *JitContext;
@@ -1780,10 +1778,10 @@
                                                       ///< first-class
                                                       ///< aggregates in LLVM IR
                                                       ///< we are generating.
-  llvm::DenseMap<llvm::Value *, int32_t> FrameEscapes;
-  llvm::SmallVector<llvm::Value *, 4> FrameEscapeArgs;
+  llvm::DenseMap<llvm::Value *, int32_t> LocalEscapes;
+  llvm::SmallVector<llvm::Value *, 4> LocalEscapeArgs;
   std::map<std::pair<llvm::Value *, llvm::Function *>, llvm::Value *>
-      FrameRecovers;
+      LocalRecovers;
   FlowGraphNode *FirstMSILBlock;
   llvm::BasicBlock *UnreachableContinuationBlock;
   llvm::Function *PersonalityFunction; ///< Personality routine reported on
