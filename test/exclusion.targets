<Project DefaultTargets = "GetListOfTestCmds"
    xmlns="http://schemas.microsoft.com/developer/msbuild/2003" >
    <ItemGroup Condition="'$(XunitTestBinBase)' != ''">
        <ExcludeList Include="$(XunitTestBinBase)\JIT\Regression\v4\dev10_804810\dev10_804810\*" >
             <Issue>636</Issue>
        </ExcludeList>
        <ExcludeList Include="$(XunitTestBinBase)\JIT\Regression\CLR-x86-JIT\V1-M12-Beta2\b91377\b91377\*" >
             <Issue>13</Issue>
        </ExcludeList>
        <ExcludeList Include="$(XunitTestBinBase)\JIT\Regression\CLR-x86-JIT\V1-M12-Beta2\b77713\b77713\*" >
             <Issue>13</Issue>
        </ExcludeList>
        <ExcludeList Include="$(XunitTestBinBase)\JIT\Directed\coverage\oldtests\ovfldiv2_il_r\*" >
             <Issue>13</Issue>
        </ExcludeList>
        <ExcludeList Include="$(XunitTestBinBase)\JIT\Regression\VS-ia64-JIT\M00\b109721\b109721\*" >
             <Issue>13</Issue>
        </ExcludeList>
        <ExcludeList Include="$(XunitTestBinBase)\JIT\Regression\VS-ia64-JIT\M00\b112982\b112982\*" >
             <Issue>13</Issue>
        </ExcludeList>
        <ExcludeList Include="$(XunitTestBinBase)\JIT\Regression\CLR-x86-JIT\V1.2-M01\b02345\b02345\*" >
             <Issue>13</Issue>
        </ExcludeList>
        <ExcludeList Include="$(XunitTestBinBase)\JIT\Regression\VS-ia64-JIT\V2.0-RTM\b539509\b539509\*" >
             <Issue>13</Issue>
        </ExcludeList>
        <ExcludeList Include="$(XunitTestBinBase)\JIT\Methodical\localloc\verify\verify01_small\*" >
             <Issue>13</Issue>
        </ExcludeList>
        <ExcludeList Include="$(XunitTestBinBase)\JIT\Methodical\localloc\verify\verify01_large\*" >
             <Issue>13</Issue>
        </ExcludeList>
        <ExcludeList Include="$(XunitTestBinBase)\JIT\Directed\StrAccess\straccess3_cs_ro\*" >
             <Issue>13</Issue>
        </ExcludeList>
        <ExcludeList Include="$(XunitTestBinBase)\JIT\Directed\StrAccess\straccess3_cs_do\*" >
             <Issue>13</Issue>
        </ExcludeList>
        <ExcludeList Include="$(XunitTestBinBase)\JIT\Regression\VS-ia64-JIT\M00\b92713\b92713\*" >
             <Issue>13</Issue>
        </ExcludeList>
        <ExcludeList Include="$(XunitTestBinBase)\JIT\Regression\CLR-x86-JIT\V1-M12-Beta2\b77707\b77707\*" >
             <Issue>13</Issue>
        </ExcludeList>
        <ExcludeList Include="$(XunitTestBinBase)\JIT\Directed\FaultHandlers\Simple\simple\*" >
             <Issue>13</Issue>
        </ExcludeList>
        <ExcludeList Include="$(XunitTestBinBase)\JIT\Directed\FaultHandlers\CallOrder\CallOrder\*" >
             <Issue>13</Issue>
        </ExcludeList>
        <ExcludeList Include="$(XunitTestBinBase)\JIT\Directed\FaultHandlers\Nesting\Nesting\*" >
             <Issue>13</Issue>
        </ExcludeList>
        <ExcludeList Include="$(XunitTestBinBase)\JIT\Regression\VS-ia64-JIT\V1.2-M02\b26496\b26496\*" >
             <Issue>13</Issue>
        </ExcludeList>
        <ExcludeList Include="$(XunitTestBinBase)\JIT\Directed\throwbox\fault\*" >
             <Issue>13</Issue>
        </ExcludeList>
        <ExcludeList Include="$(XunitTestBinBase)\JIT\Directed\coverage\oldtests\ovflrem2_il_d\*" >
             <Issue>13</Issue>
        </ExcludeList>
        <ExcludeList Include="$(XunitTestBinBase)\JIT\Directed\coverage\oldtests\ovflrem2_il_r\*" >
             <Issue>13</Issue>
        </ExcludeList>
        <ExcludeList Include="$(XunitTestBinBase)\JIT\Methodical\MDArray\basics\structarr_cs_do\*" >
             <Issue>13</Issue>
        </ExcludeList>
        <ExcludeList Include="$(XunitTestBinBase)\JIT\Directed\coverage\oldtests\ovfldiv2_il_d\*" >
             <Issue>13</Issue>
        </ExcludeList>
        <ExcludeList Include="$(XunitTestBinBase)\JIT\Regression\CLR-x86-JIT\V1.2-Beta1\b223924\b223924\*" >
             <Issue>13</Issue>
        </ExcludeList>
        <ExcludeList Include="$(XunitTestBinBase)\JIT\jit64\gc\regress\vswhidbey\143837\*" >
             <Issue>13</Issue>
        </ExcludeList>
        <ExcludeList Include="$(XunitTestBinBase)\JIT\Generics\Exceptions\specific_struct_static01\*" >
             <Issue>13</Issue>
        </ExcludeList>
        <ExcludeList Include="$(XunitTestBinBase)\JIT\Generics\Exceptions\specific_struct_instance01\*" >
             <Issue>13</Issue>
        </ExcludeList>
        <ExcludeList Include="$(XunitTestBinBase)\JIT\Generics\Exceptions\specific_class_static01\*" >
             <Issue>13</Issue>
        </ExcludeList>
        <ExcludeList Include="$(XunitTestBinBase)\JIT\Generics\Exceptions\specific_class_instance01\*" >
             <Issue>13</Issue>
        </ExcludeList>
        <ExcludeList Include="$(XunitTestBinBase)\JIT\Regression\CLR-x86-JIT\V1-M10\b06435\b06435\*" >
             <Issue>13</Issue>
        </ExcludeList>
        <ExcludeList Include="$(XunitTestBinBase)\JIT\Directed\ExcepFilters\fault\fault\*" >
             <Issue>13</Issue>
        </ExcludeList>
        <ExcludeList Include="$(XunitTestBinBase)\JIT\Directed\ExcepFilters\mixed\mixed\*" >
             <Issue>13</Issue>
        </ExcludeList>
        <ExcludeList Include="$(XunitTestBinBase)\JIT\Directed\ExcepFilters\excepobj\excepobj\*" >
             <Issue>13</Issue>
        </ExcludeList>
        <ExcludeList Include="$(XunitTestBinBase)\JIT\Methodical\Invoke\SEH\_il_dbgcatchfault\*" >
             <Issue>13</Issue>
        </ExcludeList>
        <ExcludeList Include="$(XunitTestBinBase)\JIT\Methodical\Invoke\SEH\_il_dbgcatchfault_jmp\*" >
             <Issue>13</Issue>
        </ExcludeList>
        <ExcludeList Include="$(XunitTestBinBase)\JIT\Methodical\Invoke\SEH\_il_relcatchfault\*" >
             <Issue>13</Issue>
        </ExcludeList>
        <ExcludeList Include="$(XunitTestBinBase)\JIT\Methodical\Invoke\SEH\_il_relcatchfault_jmp\*" >
             <Issue>13</Issue>
        </ExcludeList>
        <ExcludeList Include="$(XunitTestBinBase)\JIT\Methodical\Invoke\SEH\_il_relcatchfault_tail\*" >
             <Issue>13</Issue>
        </ExcludeList>
        <ExcludeList Include="$(XunitTestBinBase)\JIT\CodeGenBringUpTests\localloc\*" >
             <Issue>13</Issue>
        </ExcludeList> 
        <ExcludeList Include="$(XunitTestBinBase)\JIT\Regression\CLR-x86-JIT\V1-M09.5-PDC\b11490\b11490\*" >
             <Issue>13</Issue>
        </ExcludeList>
        <ExcludeList Include="$(XunitTestBinBase)\JIT\Regression\CLR-x86-JIT\V2.0-Beta2\b091942\b091942\*" >
             <Issue>13</Issue>
        </ExcludeList>
        <ExcludeList Include="$(XunitTestBinBase)\JIT\jit64\regress\vsw\539509\test1\*" >
             <Issue>13</Issue>
        </ExcludeList>
        <ExcludeList Include="$(XunitTestBinBase)\JIT\Regression\CLR-x86-JIT\V1-M12-Beta2\b84971\b84971\*" >
             <Issue>13</Issue>
        </ExcludeList>
        <ExcludeList Include="$(XunitTestBinBase)\JIT\Regression\CLR-x86-JIT\V1-M09\b15864\b15864\*" >
             <Issue>13</Issue>
        </ExcludeList>
        <ExcludeList Include="$(XunitTestBinBase)\JIT\Directed\coverage\importer\ceeillegal\*" >
             <Issue>13</Issue>
        </ExcludeList>
        <ExcludeList Include="$(XunitTestBinBase)\JIT\jit64\verif\sniff\fg\ver_fg_13\*" >
             <Issue>13</Issue>
        </ExcludeList>
        <ExcludeList Include="$(XunitTestBinBase)\JIT\Regression\Dev11\Dev11_468598\Test_HndIndex_10_Plain\*" >
             <Issue>13</Issue>
        </ExcludeList>
        <ExcludeList Include="$(XunitTestBinBase)\JIT\Regression\Dev11\Dev11_468598\Test_HndIndex_10_Reordered\*" >
             <Issue>13</Issue>
        </ExcludeList>
        <ExcludeList Include="$(XunitTestBinBase)\JIT\Regression\CLR-x86-JIT\V1-M09.5-PDC\b27824\b27824\*" >
             <Issue>13</Issue>
        </ExcludeList>
        <ExcludeList Include="$(XunitTestBinBase)\JIT\Methodical\MDArray\basics\structarr_cs_ro\*" >
             <Issue>13</Issue>
        </ExcludeList>
        <ExcludeList Include="$(XunitTestBinBase)\JIT\Regression\VS-ia64-JIT\V1.2-M02\b10828\b10828\*" >
             <Issue>13</Issue>
        </ExcludeList>
        <ExcludeList Include="$(XunitTestBinBase)\JIT\Regression\VS-ia64-JIT\M00\b111130\b111130\*" >
             <Issue>13</Issue>
        </ExcludeList>
        <ExcludeList Include="$(XunitTestBinBase)\JIT\Regression\CLR-x86-JIT\V1-M12-Beta2\b55216\b55216\*" >
             <Issue>13</Issue>
        </ExcludeList>
        <ExcludeList Include="$(XunitTestBinBase)\JIT\Directed\throwbox\finally\*" >
             <Issue>13</Issue>
        </ExcludeList>
        <ExcludeList Include="$(XunitTestBinBase)\JIT\Directed\throwbox\rethrow\*" >
             <Issue>13</Issue>
        </ExcludeList>
        <ExcludeList Include="$(XunitTestBinBase)\JIT\Directed\coverage\importer\badendfinally\*" >
             <Issue>13</Issue>
        </ExcludeList>
        <ExcludeList Include="$(XunitTestBinBase)\JIT\Methodical\localloc\verify\verify01_dynamic\*" >
             <Issue>13</Issue>
        </ExcludeList>
        <ExcludeList Include="$(XunitTestBinBase)\JIT\Regression\CLR-x86-JIT\V1.2-Beta1\b223936\b223936\*" >
             <Issue>13</Issue>
        </ExcludeList>
        <ExcludeList Include="$(XunitTestBinBase)\JIT\Methodical\Invoke\SEH\_il_dbgcatchfault_tail\*" >
             <Issue>13</Issue>
        </ExcludeList>
        <ExcludeList Include="$(XunitTestBinbase)\JIT\Directed\lifetime\lifetime2\*" >
             <Issue>CoreClr/1037</Issue>
        </ExcludeList>
        <ExcludeList Include="$(XunitTestBinBase)\JIT\Directed\newarr\newarr\*" >
             <Issue>CoreClr/1036</Issue>
        </ExcludeList>
        <ExcludeList Include="$(XunitTestBinBase)\JIT\jit64\gc\misc\funclet\*" >
             <Issue>CoreClr/1440</Issue>
        </ExcludeList>
        <ExcludeList Include="$(XunitTestBinBase)\JIT\Methodical\varargs\callconv\gc_ctor_il_d\*" >
             <Issue>CoreClr/1440</Issue>
        </ExcludeList>
        <ExcludeList Include="$(XunitTestBinBase)\JIT\Methodical\varargs\callconv\gc_ctor_il_r\*" >
             <Issue>CoreClr/1440</Issue>
        </ExcludeList>
        <ExcludeList Include="$(XunitTestBinBase)\JIT\Methodical\varargs\callconv\val_ctor_il_d\*" >
             <Issue>CoreClr/1440</Issue>
        </ExcludeList>
        <ExcludeList Include="$(XunitTestBinBase)\JIT\Methodical\varargs\callconv\val_ctor_il_r\*" >
             <Issue>CoreClr/1440</Issue>
        </ExcludeList>
        <ExcludeList Include="$(XunitTestBinBase)\JIT\Methodical\varargs\misc\Dev10_615402\*" >
             <Issue>CoreClr/1440</Issue>
        </ExcludeList>
        <ExcludeList Include="$(XunitTestBinBase)\JIT\Regression\CLR-x86-EJIT\V1-M12-Beta2\b26323\b26323\*" >
             <Issue>CoreClr/1440</Issue>
        </ExcludeList>
        <ExcludeList Include="$(XunitTestBinBase)\JIT\Regression\CLR-x86-JIT\V1-M09.5-PDC\b16423\b16423\*" >
             <Issue>CoreClr/1440</Issue>
        </ExcludeList>
        <ExcludeList Include="$(XunitTestBinBase)\JIT\Regression\CLR-x86-JIT\V1-M09.5-PDC\b28901\b28901\*" >
             <Issue>CoreClr/1440</Issue>
        </ExcludeList>
        <ExcludeList Include="$(XunitTestBinBase)\JIT\Regression\CLR-x86-JIT\V1-M09.5-PDC\b30838\b30838\*" >
             <Issue>CoreClr/1440</Issue>
        </ExcludeList>
        <ExcludeList Include="$(XunitTestBinBase)\JIT\Regression\CLR-x86-JIT\V1-M09.5-PDC\b30864\b30864\*" >
             <Issue>CoreClr/1440</Issue>
        </ExcludeList>
        <ExcludeList Include="$(XunitTestBinBase)\JIT\Regression\CLR-x86-JIT\V1-M09.5-PDC\b32374\b32374\*" >
             <Issue>CoreClr/1440</Issue>
        </ExcludeList>
        <ExcludeList Include="$(XunitTestBinBase)\JIT\Regression\CLR-x86-JIT\V1-M11-Beta1\b35784\b35784\*" >
             <Issue>CoreClr/1440</Issue>
        </ExcludeList>
        <ExcludeList Include="$(XunitTestBinBase)\JIT\Regression\CLR-x86-JIT\V1-M11-Beta1\b36472\b36472\*" >
             <Issue>CoreClr/1440</Issue>
        </ExcludeList>
        <ExcludeList Include="$(XunitTestBinBase)\JIT\Regression\CLR-x86-JIT\V1-M11-Beta1\b37598\b37598\*" >
             <Issue>CoreClr/1440</Issue>
        </ExcludeList>
        <ExcludeList Include="$(XunitTestBinBase)\JIT\Regression\CLR-x86-JIT\V1-M11-Beta1\b46867\b46867\*" >
             <Issue>CoreClr/1440</Issue>
        </ExcludeList>
        <ExcludeList Include="$(XunitTestBinBase)\JIT\Regression\CLR-x86-JIT\V1-M12-Beta2\b31745\b31745\*" >
             <Issue>CoreClr/1440</Issue>
        </ExcludeList>
        <ExcludeList Include="$(XunitTestBinBase)\JIT\Regression\CLR-x86-JIT\V1-M12-Beta2\b31746\b31746\*" >
             <Issue>CoreClr/1440</Issue>
        </ExcludeList>
        <ExcludeList Include="$(XunitTestBinBase)\JIT\Regression\CLR-x86-JIT\V1-M12-Beta2\b37646\b37646\*" >
             <Issue>CoreClr/1440</Issue>
        </ExcludeList>
        <ExcludeList Include="$(XunitTestBinBase)\JIT\Regression\CLR-x86-JIT\V1-M12-Beta2\b41852\b41852\*" >
             <Issue>CoreClr/1440</Issue>
        </ExcludeList>
        <ExcludeList Include="$(XunitTestBinBase)\JIT\Regression\CLR-x86-JIT\V1-M13-RTM\b88793\b88793\*" >
             <Issue>CoreClr/1440</Issue>
        </ExcludeList>
        <ExcludeList Include="$(XunitTestBinBase)\JIT\Regression\CLR-x86-JIT\V1-M13-RTM\b91248\b91248\*" >
             <Issue>CoreClr/1440</Issue>
        </ExcludeList>
        <ExcludeList Include="$(XunitTestBinBase)\JIT\Regression\CLR-x86-JIT\V2.0-Beta2\b409748\b409748\*" >
             <Issue>CoreClr/1440</Issue>
        </ExcludeList>
        <ExcludeList Include="$(XunitTestBinBase)\JIT\jit64\opt\cse\HugeArray1\*" >
             <Issue>794</Issue>
        </ExcludeList>
        <ExcludeList Include="$(XunitTestBinBase)\JIT\jit64\opt\cse\HugeField1\*" >
             <Issue>794</Issue>
        </ExcludeList>
        <ExcludeList Include="$(XunitTestBinBase)\JIT\jit64\opt\cse\HugeField2\*" >
             <Issue>794</Issue>
        </ExcludeList>
        <ExcludeList Include="$(XunitTestBinBase)\JIT\Regression\CLR-x86-EJIT\V1-M11-Beta1\b44018\b44018\*" >
             <Issue>636</Issue>
        </ExcludeList>
        <ExcludeList Include="$(XunitTestBinBase)\JIT\Directed\coverage\importer\byrefsubbyref1\*" >
             <Issue>640</Issue>
        </ExcludeList>
        <ExcludeList Include="$(XunitTestBinBase)\JIT\Directed\PREFIX\unaligned\1\arglist\*" >
             <Issue>52</Issue>
        </ExcludeList>
        <ExcludeList Include="$(XunitTestBinBase)\JIT\Directed\PREFIX\unaligned\2\arglist\*" >
             <Issue>52</Issue>
        </ExcludeList>
        <ExcludeList Include="$(XunitTestBinBase)\JIT\Directed\PREFIX\unaligned\4\arglist\*" >
             <Issue>52</Issue>
        </ExcludeList>
        <ExcludeList Include="$(XunitTestBinBase)\JIT\Directed\PREFIX\volatile\1\arglist\*" >
             <Issue>52</Issue>
        </ExcludeList>
        <ExcludeList Include="$(XunitTestBinBase)\Interop\NativeCallable\NativeCallableTest\*" >
             <Issue>860</Issue>
        </ExcludeList>
        <ExcludeList Include="$(XunitTestBinBase)\JIT\Methodical\refany\_il_relseq\*" >
             <Issue>CoreCLR/1440</Issue>
        </ExcludeList>
        <ExcludeList Include="$(XunitTestBinBase)\JIT\Methodical\refany\_il_dbgseq\*" >
             <Issue>CoreCLR/1440</Issue>
        </ExcludeList>
        <ExcludeList Include="$(XunitTestBinBase)\JIT\Methodical\Arrays\misc\arrres\*" >
             <Issue>CoreClr/1373</Issue>
        </ExcludeList>
        <ExcludeList Include="$(XunitTestBinBase)\JIT\Regression\VS-ia64-JIT\V1.2-M02\b28158\b28158\*" >
             <Issue>898</Issue>
        </ExcludeList>
    </ItemGroup>
    <ItemGroup Condition="'$(XunitTestBinBase)' != '' and '$(COMPlus_ExecuteHandlers)' == ''">
        <ExcludeList Include="$(XunitTestBinBase)\Interop\ICastable\Castable\*" >
             <Issue>13</Issue>
        </ExcludeList>
        <ExcludeList Include="$(XunitTestBinBase)\JIT\CodeGenBringUpTests\div2\*" >
             <Issue>13</Issue>
        </ExcludeList>
        <ExcludeList Include="$(XunitTestBinBase)\JIT\Directed\StrAccess\straccess3\*" >
             <Issue>13</Issue>
        </ExcludeList>
        <ExcludeList Include="$(XunitTestBinBase)\JIT\Directed\StrAccess\straccess4\*" >
             <Issue>13</Issue>
        </ExcludeList>
        <ExcludeList Include="$(XunitTestBinBase)\JIT\jit64\gc\misc\eh1\*" >
             <Issue>13</Issue>
        </ExcludeList>
        <ExcludeList Include="$(XunitTestBinBase)\JIT\jit64\gc\misc\fgtest1\*" >
             <Issue>13</Issue>
        </ExcludeList>
        <ExcludeList Include="$(XunitTestBinBase)\JIT\jit64\gc\misc\fgtest2\*" >
             <Issue>13</Issue>
        </ExcludeList>
        <ExcludeList Include="$(XunitTestBinBase)\JIT\jit64\gc\misc\structfpseh5_1\*" >
             <Issue>13</Issue>
        </ExcludeList>
        <ExcludeList Include="$(XunitTestBinBase)\JIT\jit64\gc\misc\structfpseh6_1\*" >
             <Issue>13</Issue>
        </ExcludeList>
        <ExcludeList Include="$(XunitTestBinBase)\JIT\jit64\opt\cse\fieldExprUnchecked1\*" >
             <Issue>13</Issue>
        </ExcludeList>
        <ExcludeList Include="$(XunitTestBinBase)\JIT\jit64\regress\vsw\471729\test\*" >
             <Issue>13</Issue>
        </ExcludeList>
        <ExcludeList Include="$(XunitTestBinBase)\JIT\jit64\opt\rngchk\ArrayBound\*" >
             <Issue>13</Issue>
        </ExcludeList>
        <ExcludeList Include="$(XunitTestBinBase)\JIT\jit64\regress\vsw\373472\test\*" >
             <Issue>13</Issue>
        </ExcludeList>
        <ExcludeList Include="$(XunitTestBinBase)\JIT\jit64\opt\rngchk\SimpleArray_01\*" >
             <Issue>13</Issue>
        </ExcludeList>
        <ExcludeList Include="$(XunitTestBinBase)\JIT\jit64\opt\rngchk\ArrayWithFunc\*" >
             <Issue>13</Issue>
        </ExcludeList>
        <ExcludeList Include="$(XunitTestBinBase)\JIT\jit64\opt\inl\caninline\*" >
             <Issue>13</Issue>
        </ExcludeList>
        <ExcludeList Include="$(XunitTestBinBase)\JIT\jit64\opt\rngchk\ArrayWith2Loops\*" >
             <Issue>13</Issue>
        </ExcludeList>
        <ExcludeList Include="$(XunitTestBinBase)\JIT\jit64\opt\rngchk\RngchkStress1\*" >
             <Issue>13</Issue>
        </ExcludeList>
        <ExcludeList Include="$(XunitTestBinBase)\JIT\jit64\opt\rngchk\RngchkStress2\*" >
             <Issue>13</Issue>
        </ExcludeList>
        <ExcludeList Include="$(XunitTestBinBase)\JIT\jit64\opt\rngchk\RngchkStress3\*" >
             <Issue>13</Issue>
        </ExcludeList>
        <ExcludeList Include="$(XunitTestBinBase)\JIT\jit64\opt\rngchk\BadMatrixMul\*" >
             <Issue>13</Issue>
        </ExcludeList>
        <ExcludeList Include="$(XunitTestBinBase)\JIT\jit64\opt\rngchk\JaggedArray\*" >
             <Issue>13</Issue>
        </ExcludeList>
        <ExcludeList Include="$(XunitTestBinBase)\JIT\opt\Inline\Inline_Handler\*" >
             <Issue>13</Issue>
        </ExcludeList>
        <ExcludeList Include="$(XunitTestBinBase)\JIT\opt\Inline\InlineThrow\*" >
             <Issue>13</Issue>
        </ExcludeList>
        <ExcludeList Include="$(XunitTestBinBase)\JIT\Generics\Conversions\Reference\GenToGen01\*" >
             <Issue>13</Issue>
        </ExcludeList>
        <ExcludeList Include="$(XunitTestBinBase)\JIT\Generics\Conversions\Reference\GenToGen02\*" >
             <Issue>13</Issue>
        </ExcludeList>
        <ExcludeList Include="$(XunitTestBinBase)\JIT\Generics\Conversions\Reference\GenToGen03\*" >
             <Issue>13</Issue>
        </ExcludeList>
        <ExcludeList Include="$(XunitTestBinBase)\JIT\Generics\Conversions\Reference\GenToNonGen01\*" >
             <Issue>13</Issue>
        </ExcludeList>
        <ExcludeList Include="$(XunitTestBinBase)\JIT\Generics\Conversions\Reference\NonGenToGen01\*" >
             <Issue>13</Issue>
        </ExcludeList>
        <ExcludeList Include="$(XunitTestBinBase)\JIT\Generics\Conversions\Reference\NonGenToGen02\*" >
             <Issue>13</Issue>
        </ExcludeList>
        <ExcludeList Include="$(XunitTestBinBase)\JIT\Generics\Conversions\Reference\NonGenToGen03\*" >
             <Issue>13</Issue>
        </ExcludeList>
        <ExcludeList Include="$(XunitTestBinBase)\JIT\Generics\Exceptions\general_class_instance01\*" >
             <Issue>13</Issue>
        </ExcludeList>
        <ExcludeList Include="$(XunitTestBinBase)\JIT\Generics\Exceptions\general_class_static01\*" >
             <Issue>13</Issue>
        </ExcludeList>
        <ExcludeList Include="$(XunitTestBinBase)\JIT\Generics\Exceptions\general_struct_instance01\*" >
             <Issue>13</Issue>
        </ExcludeList>
        <ExcludeList Include="$(XunitTestBinBase)\JIT\Generics\Exceptions\general_struct_static01\*" >
             <Issue>13</Issue>
        </ExcludeList>
        <ExcludeList Include="$(XunitTestBinBase)\JIT\Generics\Exceptions\specific_class_instance02\*" >
             <Issue>13</Issue>
        </ExcludeList>
        <ExcludeList Include="$(XunitTestBinBase)\JIT\Generics\Exceptions\specific_class_static02\*" >
             <Issue>13</Issue>
        </ExcludeList>
        <ExcludeList Include="$(XunitTestBinBase)\JIT\Generics\Exceptions\specific_struct_instance02\*" >
             <Issue>13</Issue>
        </ExcludeList>
        <ExcludeList Include="$(XunitTestBinBase)\JIT\Generics\Exceptions\specific_struct_static02\*" >
             <Issue>13</Issue>
        </ExcludeList>
        <ExcludeList Include="$(XunitTestBinBase)\JIT\Methodical\Invoke\SEH\catchfinally\*" >
             <Issue>13</Issue>
        </ExcludeList>
        <ExcludeList Include="$(XunitTestBinBase)\JIT\Methodical\Invoke\SEH\catchfinally_tail\*" >
             <Issue>13</Issue>
        </ExcludeList>
        <ExcludeList Include="$(XunitTestBinBase)\JIT\Methodical\MDArray\basics\classarr\*" >
             <Issue>13</Issue>
        </ExcludeList>
        <ExcludeList Include="$(XunitTestBinBase)\JIT\Methodical\MDArray\basics\doublearr\*" >
             <Issue>13</Issue>
        </ExcludeList>
        <ExcludeList Include="$(XunitTestBinBase)\JIT\Methodical\MDArray\basics\jaggedarr\*" >
             <Issue>13</Issue>
        </ExcludeList>
        <ExcludeList Include="$(XunitTestBinBase)\JIT\Methodical\MDArray\basics\stringarr\*" >
             <Issue>13</Issue>
        </ExcludeList>
        <ExcludeList Include="$(XunitTestBinBase)\JIT\Methodical\MDArray\basics\structarr\*" >
             <Issue>13</Issue>
        </ExcludeList>
        <ExcludeList Include="$(XunitTestBinBase)\JIT\Methodical\casts\SEH\cast_throw\*" >
             <Issue>13</Issue>
        </ExcludeList>
        <ExcludeList Include="$(XunitTestBinBase)\JIT\Methodical\casts\SEH\throw\*" >
             <Issue>13</Issue>
        </ExcludeList>
        <ExcludeList Include="$(XunitTestBinBase)\JIT\Methodical\casts\coverage\castclass_call\*" >
             <Issue>13</Issue>
        </ExcludeList>
        <ExcludeList Include="$(XunitTestBinBase)\JIT\Methodical\casts\coverage\castclass_ldarg\*" >
             <Issue>13</Issue>
        </ExcludeList>
        <ExcludeList Include="$(XunitTestBinBase)\JIT\Methodical\casts\coverage\castclass_ldloc\*" >
             <Issue>13</Issue>
        </ExcludeList>
        <ExcludeList Include="$(XunitTestBinBase)\JIT\Methodical\casts\coverage\castclass_newobj\*" >
             <Issue>13</Issue>
        </ExcludeList>
        <ExcludeList Include="$(XunitTestBinBase)\JIT\Methodical\casts\iface\iface1\*" >
             <Issue>13</Issue>
        </ExcludeList>
        <ExcludeList Include="$(XunitTestBinBase)\JIT\Methodical\explicit\basic\refarg_i1\*" >
             <Issue>13</Issue>
        </ExcludeList>
        <ExcludeList Include="$(XunitTestBinBase)\JIT\Methodical\flowgraph\bug619534\ehCodeMotion\*" >
             <Issue>13</Issue>
        </ExcludeList>
        <ExcludeList Include="$(XunitTestBinBase)\JIT\Methodical\flowgraph\bug619534\finallyclone\*" >
             <Issue>13</Issue>
        </ExcludeList>
        <ExcludeList Include="$(XunitTestBinBase)\JIT\Methodical\flowgraph\dev10_bug679008\castClassEH\*" >
             <Issue>13</Issue>
        </ExcludeList>
        <ExcludeList Include="$(XunitTestBinBase)\JIT\Methodical\int64\signed\s_ldc_div\*" >
             <Issue>13</Issue>
        </ExcludeList>
        <ExcludeList Include="$(XunitTestBinBase)\JIT\Methodical\int64\signed\s_ldc_mulovf\*" >
             <Issue>13</Issue>
        </ExcludeList>
        <ExcludeList Include="$(XunitTestBinBase)\JIT\Methodical\int64\signed\s_ldfld_mulovf\*" >
             <Issue>13</Issue>
        </ExcludeList>
        <ExcludeList Include="$(XunitTestBinBase)\JIT\Methodical\int64\signed\s_ldsfld_mulovf\*" >
             <Issue>13</Issue>
        </ExcludeList>
        <ExcludeList Include="$(XunitTestBinBase)\JIT\Methodical\int64\signed\s_muldiv\*" >
             <Issue>13</Issue>
        </ExcludeList>
        <ExcludeList Include="$(XunitTestBinBase)\JIT\Methodical\int64\superlong\superlong\*" >
             <Issue>13</Issue>
        </ExcludeList>
        <ExcludeList Include="$(XunitTestBinBase)\JIT\Methodical\int64\unsigned\addsub\*" >
             <Issue>13</Issue>
        </ExcludeList>
        <ExcludeList Include="$(XunitTestBinBase)\JIT\Methodical\int64\unsigned\ldc_mulovf\*" >
             <Issue>13</Issue>
        </ExcludeList>
        <ExcludeList Include="$(XunitTestBinBase)\JIT\Methodical\int64\unsigned\ldfld_mulovf\*" >
             <Issue>13</Issue>
        </ExcludeList>
        <ExcludeList Include="$(XunitTestBinBase)\JIT\Methodical\int64\unsigned\ldsfld_mulovf\*" >
             <Issue>13</Issue>
        </ExcludeList>
        <ExcludeList Include="$(XunitTestBinBase)\JIT\Methodical\int64\unsigned\muldiv\*" >
             <Issue>13</Issue>
        </ExcludeList>
        <ExcludeList Include="$(XunitTestBinBase)\JIT\Methodical\refany\gcreport\*" >
             <Issue>13</Issue>
        </ExcludeList>
        <ExcludeList Include="$(XunitTestBinBase)\JIT\Methodical\refany\virtcall\*" >
             <Issue>13</Issue>
        </ExcludeList>
        <ExcludeList Include="$(XunitTestBinBase)\JIT\Regression\VS-ia64-JIT\M00\b99219\b99219\*" >
             <Issue>13</Issue>
        </ExcludeList>
        <ExcludeList Include="$(XunitTestBinBase)\JIT\Regression\CLR-x86-EJIT\V1-M11-Beta1\b40138\b40138\*" >
             <Issue>13</Issue>
        </ExcludeList>
        <ExcludeList Include="$(XunitTestBinBase)\JIT\Regression\CLR-x86-EJIT\V1-M11-Beta1\b45679\b45679\*" >
             <Issue>13</Issue>
        </ExcludeList>
        <ExcludeList Include="$(XunitTestBinBase)\JIT\Regression\CLR-x86-EJIT\V1-M12-Beta2\b46847\b46847\*" >
             <Issue>13</Issue>
        </ExcludeList>
        <ExcludeList Include="$(XunitTestBinBase)\JIT\Regression\CLR-x86-JIT\V1-M09.5-PDC\b28042\b28042\*" >
             <Issue>13</Issue>
        </ExcludeList>
        <ExcludeList Include="$(XunitTestBinBase)\JIT\Regression\CLR-x86-JIT\V1-M11-Beta1\b36471\b36471\*" >
             <Issue>13</Issue>		
        </ExcludeList>
        <ExcludeList Include="$(XunitTestBinBase)\JIT\Regression\CLR-x86-JIT\V1-M11-Beta1\b48797\b48797\*" >
             <Issue>13</Issue>
        </ExcludeList>
        <ExcludeList Include="$(XunitTestBinBase)\JIT\Regression\CLR-x86-JIT\V1-M11-Beta1\b42929\b42929\*" >
             <Issue>13</Issue>
        </ExcludeList>
        <ExcludeList Include="$(XunitTestBinBase)\JIT\Regression\CLR-x86-JIT\V1-M12-Beta2\b73921\b73921\*" >
             <Issue>13</Issue>
        </ExcludeList>
        <ExcludeList Include="$(XunitTestBinBase)\JIT\Regression\CLR-x86-JIT\V1-M11-Beta1\b41391\b41391\*" >
             <Issue>13</Issue>
        </ExcludeList>
        <ExcludeList Include="$(XunitTestBinBase)\JIT\Regression\CLR-x86-JIT\V1-M12-Beta2\b83690\b83690\*" >
             <Issue>13</Issue>
        </ExcludeList>
        <ExcludeList Include="$(XunitTestBinBase)\JIT\Regression\CLR-x86-JIT\V1-M13-RTM\b91917\b91917\*" >
             <Issue>13</Issue>
        </ExcludeList>
        <ExcludeList Include="$(XunitTestBinBase)\JIT\Regression\CLR-x86-JIT\V1-M11-Beta1\b37608\b37608\*" >
             <Issue>13</Issue>
        </ExcludeList>
        <ExcludeList Include="$(XunitTestBinBase)\JIT\Regression\CLR-x86-JIT\V1-M11-Beta1\b36274\b36274\*" >
             <Issue>13</Issue>
        </ExcludeList>
        <ExcludeList Include="$(XunitTestBinBase)\JIT\Regression\CLR-x86-JIT\V1-M11-Beta1\b40521\b40521\*" >
             <Issue>13</Issue>
        </ExcludeList>
        <ExcludeList Include="$(XunitTestBinBase)\JIT\Regression\CLR-x86-JIT\V1-M14-SP1\b119538\b119538b\*" >
             <Issue>13</Issue>
        </ExcludeList>
        <ExcludeList Include="$(XunitTestBinBase)\JIT\Regression\CLR-x86-JIT\V1-M12-Beta2\b60723\b60723\*" >
             <Issue>13</Issue>
        </ExcludeList>
        <ExcludeList Include="$(XunitTestBinBase)\JIT\Regression\CLR-x86-JIT\V2.0-Beta2\b321799\repro\*" >
             <Issue>13</Issue>
        </ExcludeList>
        <ExcludeList Include="$(XunitTestBinBase)\JIT\Regression\CLR-x86-JIT\V1-M12-Beta2\b51463\b51463\*" >
             <Issue>13</Issue>
        </ExcludeList>
        <ExcludeList Include="$(XunitTestBinBase)\JIT\Regression\CLR-x86-JIT\V1-M11-Beta1\b46641\b46641\*" >
             <Issue>13</Issue>
        </ExcludeList>
        <ExcludeList Include="$(XunitTestBinBase)\JIT\Regression\CLR-x86-JIT\V1-M11-Beta1\b42918\b42918\*" >
             <Issue>13</Issue>
        </ExcludeList>
        <ExcludeList Include="$(XunitTestBinBase)\JIT\Regression\CLR-x86-JIT\V1-M11-Beta1\b49717\b49717\*" >
             <Issue>13</Issue>
        </ExcludeList>
        <ExcludeList Include="$(XunitTestBinBase)\JIT\Regression\CLR-x86-JIT\V1-M09.5-PDC\b28037\b28037\*" >
             <Issue>13</Issue>
        </ExcludeList>
        <ExcludeList Include="$(XunitTestBinBase)\JIT\Regression\CLR-x86-JIT\V1-M12-Beta2\b56149\b56149\*" >
             <Issue>13</Issue>
        </ExcludeList>
        <ExcludeList Include="$(XunitTestBinBase)\JIT\Regression\CLR-x86-JIT\V1-M12-Beta2\b68634\b68634\*" >
             <Issue>13</Issue>
        </ExcludeList>
        <ExcludeList Include="$(XunitTestBinBase)\JIT\Regression\CLR-x86-JIT\V1-M09.5-PDC\b32345\b32345\*" >
             <Issue>13</Issue>
        </ExcludeList>
        <ExcludeList Include="$(XunitTestBinBase)\JIT\Regression\CLR-x86-JIT\V1-M12-Beta2\b62555\b62555\*" >
             <Issue>13</Issue>
        </ExcludeList>
        <ExcludeList Include="$(XunitTestBinBase)\JIT\Regression\CLR-x86-JIT\V1-M13-RTM\b89946\b89946\*" >
             <Issue>13</Issue>
        </ExcludeList>
        <ExcludeList Include="$(XunitTestBinBase)\JIT\Regression\CLR-x86-JIT\V1-M12-Beta2\b48929\b48929\*" >
             <Issue>13</Issue>
        </ExcludeList>
        <ExcludeList Include="$(XunitTestBinBase)\JIT\Regression\CLR-x86-JIT\V1-M10\b08944\b08944a\*" >
             <Issue>13</Issue>
        </ExcludeList>
        <ExcludeList Include="$(XunitTestBinBase)\JIT\Regression\CLR-x86-JIT\V1-M11-Beta1\b39217\b39217\*" >
             <Issue>13</Issue>
        </ExcludeList>    
        <ExcludeList Include="$(XunitTestBinBase)\JIT\Regression\CLR-x86-JIT\V1-M11-Beta1\b31878\b31878\*" >
             <Issue>13</Issue>
        </ExcludeList>    
        <ExcludeList Include="$(XunitTestBinBase)\JIT\Regression\CLR-x86-JIT\v2.1\DDB\b158861\b158861\*" >
             <Issue>13</Issue>
        </ExcludeList>
        <ExcludeList Include="$(XunitTestBinBase)\JIT\Regression\CLR-x86-JIT\V1-M12-Beta2\b51875\b51875\*" >
             <Issue>13</Issue>
        </ExcludeList>
        <ExcludeList Include="$(XunitTestBinBase)\JIT\Regression\CLR-x86-JIT\V1-M11-Beta1\b41470\b41470\*" >
             <Issue>13</Issue>
        </ExcludeList>
        <ExcludeList Include="$(XunitTestBinBase)\JIT\Regression\CLR-x86-JIT\V1-M11-Beta1\b43958\b43958\*" >
             <Issue>13</Issue>
        </ExcludeList>
        <ExcludeList Include="$(XunitTestBinBase)\JIT\Regression\CLR-x86-JIT\V1.2-M01\b16386\gtnop\*" >
             <Issue>13</Issue>
        </ExcludeList>
        <ExcludeList Include="$(XunitTestBinBase)\JIT\Regression\CLR-x86-JIT\V1-M09.5-PDC\b28787\b28787\*" >
             <Issue>13</Issue>
        </ExcludeList>
        <ExcludeList Include="$(XunitTestBinBase)\JIT\Regression\CLR-x86-JIT\V1-M11-Beta1\b42013\b42013\*" >
             <Issue>13</Issue>
        </ExcludeList>
        <ExcludeList Include="$(XunitTestBinBase)\JIT\Regression\CLR-x86-JIT\V1-M09.5-PDC\b30128\b30128\*" >
             <Issue>13</Issue>
        </ExcludeList>
        <ExcludeList Include="$(XunitTestBinBase)\JIT\Regression\CLR-x86-JIT\V1-M13-RTM\b92568\b92568\*" >
             <Issue>13</Issue>
        </ExcludeList>
        <ExcludeList Include="$(XunitTestBinBase)\JIT\Regression\CLR-x86-JIT\V1-M12-Beta2\b31917\b31917\*" >
             <Issue>13</Issue>
        </ExcludeList>
        <ExcludeList Include="$(XunitTestBinBase)\JIT\Regression\CLR-x86-JIT\V1-M12-Beta2\b72136\b72136\*" >
             <Issue>13</Issue>
        </ExcludeList>
        <ExcludeList Include="$(XunitTestBinBase)\JIT\Regression\CLR-x86-JIT\V1-M11-Beta1\b41621\b41621\*" >
             <Issue>13</Issue>
        </ExcludeList>
        <ExcludeList Include="$(XunitTestBinBase)\JIT\Regression\CLR-x86-JIT\V1-M12-Beta2\b52578\b52578\*" >
             <Issue>13</Issue>
        </ExcludeList>
        <ExcludeList Include="$(XunitTestBinBase)\JIT\Regression\CLR-x86-JIT\V1-M11-Beta1\b40496\b40496\*" >
             <Issue>13</Issue>
        </ExcludeList>
        <ExcludeList Include="$(XunitTestBinBase)\JIT\Regression\CLR-x86-JIT\V1-M11-Beta1\b41063\b41063\*" >
             <Issue>13</Issue>
        </ExcludeList>
        <ExcludeList Include="$(XunitTestBinBase)\JIT\Regression\CLR-x86-JIT\V1-M12-Beta2\b82866\b82866\*" >
             <Issue>13</Issue>
        </ExcludeList>
        <ExcludeList Include="$(XunitTestBinBase)\JIT\Regression\CLR-x86-JIT\V1-M11-Beta1\b48805\b48805\*" >
             <Issue>13</Issue>
        </ExcludeList>
        <ExcludeList Include="$(XunitTestBinBase)\JIT\Regression\CLR-x86-JIT\V1-M12-Beta2\b31903\b31903\*" >
             <Issue>13</Issue>
        </ExcludeList>
        <ExcludeList Include="$(XunitTestBinBase)\JIT\Regression\CLR-x86-JIT\V1-M11-Beta1\b41488\b41488\*" >
             <Issue>13</Issue>
        </ExcludeList>
        <ExcludeList Include="$(XunitTestBinBase)\JIT\Regression\CLR-x86-JIT\V1-M13-RTM\b93027\b93027\*" >
             <Issue>13</Issue>
        </ExcludeList>
        <ExcludeList Include="$(XunitTestBinBase)\JIT\Regression\CLR-x86-JIT\V1-M09.5-PDC\b30126\b30126\*" >
             <Issue>13</Issue>
        </ExcludeList>
        <ExcludeList Include="$(XunitTestBinBase)\JIT\Regression\CLR-x86-JIT\V1-M12-Beta2\b71120\b71120\*" >
             <Issue>13</Issue>
        </ExcludeList>
        <ExcludeList Include="$(XunitTestBinBase)\JIT\Regression\CLR-x86-JIT\v2.1\b106272\b106272\*" >
             <Issue>13</Issue>
        </ExcludeList>
        <ExcludeList Include="$(XunitTestBinBase)\JIT\Regression\CLR-x86-JIT\V1-M11-Beta1\b49318\b49318\*" >
             <Issue>13</Issue>
        </ExcludeList>
        <ExcludeList Include="$(XunitTestBinBase)\JIT\Regression\CLR-x86-JIT\V1-M11-Beta1\b40216\b40216\*" >
             <Issue>13</Issue>
        </ExcludeList>
        <ExcludeList Include="$(XunitTestBinBase)\JIT\Regression\CLR-x86-JIT\V1-M09.5-PDC\b31763\b31763\*" >
             <Issue>13</Issue>
        </ExcludeList> 
        <ExcludeList Include="$(XunitTestBinBase)\JIT\Regression\CLR-x86-JIT\V1-M11-Beta1\b40141\b40141\*" >
             <Issue>13</Issue>
        </ExcludeList> 
        <ExcludeList Include="$(XunitTestBinBase)\JIT\Regression\CLR-x86-JIT\V1-M09.5-PDC\b16328\b16328\*" >
             <Issue>13</Issue>
        </ExcludeList> 
        <ExcludeList Include="$(XunitTestBinBase)\JIT\Regression\CLR-x86-JIT\V1-M12-Beta2\b52838\b52838\*" >
             <Issue>13</Issue>
        </ExcludeList> 
        <ExcludeList Include="$(XunitTestBinBase)\JIT\Regression\CLR-x86-JIT\V1-M10\b08944\b08944\*" >
             <Issue>13</Issue>
        </ExcludeList> 
        <ExcludeList Include="$(XunitTestBinBase)\JIT\Regression\CLR-x86-JIT\V1-M10\b08944\b08944b\*" >
             <Issue>13</Issue>
        </ExcludeList>
        <ExcludeList Include="$(XunitTestBinBase)\JIT\Regression\CLR-x86-JIT\V1.2-Beta1\b191926\b191926\*" >
             <Issue>13</Issue>
        </ExcludeList>
        <ExcludeList Include="$(XunitTestBinBase)\JIT\Regression\CLR-x86-JIT\V1-M10\b05477\b05477\*" >
             <Issue>13</Issue>
        </ExcludeList>
        <ExcludeList Include="$(XunitTestBinBase)\JIT\Regression\CLR-x86-JIT\V1-M11-Beta1\b41495\b41495\*" >
             <Issue>13</Issue>
        </ExcludeList>
        <ExcludeList Include="$(XunitTestBinBase)\JIT\Regression\CLR-x86-JIT\V1-M12-Beta2\b49809\b49809\*" >
             <Issue>13</Issue>
        </ExcludeList>    
        <ExcludeList Include="$(XunitTestBinBase)\JIT\Regression\CLR-x86-JIT\V1.2-M01\b16399\gtIsValid64RsltMul\*" >
             <Issue>13</Issue>
        </ExcludeList>  
        <ExcludeList Include="$(XunitTestBinBase)\JIT\Regression\CLR-x86-JIT\V1-M11-Beta1\b34945\b34945\*" >
             <Issue>13</Issue>
        </ExcludeList>
        <ExcludeList Include="$(XunitTestBinBase)\JIT\Regression\CLR-x86-JIT\V1.2-M01\b07900\rpPasses\*" >
             <Issue>13</Issue>
        </ExcludeList>
        <ExcludeList Include="$(XunitTestBinBase)\JIT\Regression\CLR-x86-JIT\v2.1\b602004\Inline_Vars2\*" >
             <Issue>13</Issue>
        </ExcludeList>  
        <ExcludeList Include="$(XunitTestBinBase)\JIT\Regression\CLR-x86-JIT\V1-M09.5-PDC\b32560\b32560\*" >
             <Issue>13</Issue>
        </ExcludeList>
        <ExcludeList Include="$(XunitTestBinBase)\JIT\Regression\CLR-x86-JIT\V1-M13-RTM\b88797\b88797\*" >
             <Issue>13</Issue>
        </ExcludeList>
        <ExcludeList Include="$(XunitTestBinBase)\JIT\Regression\CLR-x86-JIT\V1-M12-Beta2\b55197\b55197\*" >
             <Issue>13</Issue>
        </ExcludeList>
        <ExcludeList Include="$(XunitTestBinBase)\JIT\Regression\CLR-x86-JIT\V1-M09.5-PDC\b26863\b26863\*" >
             <Issue>13</Issue>
        </ExcludeList>
        <ExcludeList Include="$(XunitTestBinBase)\JIT\Regression\CLR-x86-JIT\v2.1\DDB\b33183\b33183\*" >
             <Issue>13</Issue>
        </ExcludeList>
        <ExcludeList Include="$(XunitTestBinBase)\JIT\Regression\CLR-x86-JIT\V1-M12-Beta2\b52746\b52746\*" >
             <Issue>13</Issue>
        </ExcludeList>    
        <ExcludeList Include="$(XunitTestBinBase)\JIT\Regression\CLR-x86-JIT\V1-M12-Beta2\b47975\b47975\*" >
             <Issue>13</Issue>
        </ExcludeList>  
        <ExcludeList Include="$(XunitTestBinBase)\JIT\Regression\CLR-x86-JIT\V1-M11-Beta1\b38556\b38556\*" >
             <Issue>13</Issue>
        </ExcludeList> 
        <ExcludeList Include="$(XunitTestBinBase)\JIT\Regression\CLR-x86-JIT\V1-M12-Beta2\b55197\b55197\*" >
             <Issue>13</Issue>
        </ExcludeList> 
        <ExcludeList Include="$(XunitTestBinBase)\JIT\Regression\CLR-x86-JIT\V1-M09.5-PDC\b26863\b26863\*" >
             <Issue>13</Issue>
        </ExcludeList> 
        <ExcludeList Include="$(XunitTestBinBase)\JIT\Regression\CLR-x86-JIT\v2.1\DDB\b33183\b33183\*" >
             <Issue>13</Issue>
        </ExcludeList>
        <ExcludeList Include="$(XunitTestBinBase)\JIT\Regression\CLR-x86-JIT\V1-M12-Beta2\b47975\b47975\*" >
             <Issue>13</Issue>
        </ExcludeList>  
        <ExcludeList Include="$(XunitTestBinBase)\JIT\Regression\CLR-x86-JIT\V1-M11-Beta1\b38556\b38556\*" >
             <Issue>13</Issue>
        </ExcludeList>  
        <ExcludeList Include="$(XunitTestBinBase)\JIT\Regression\CLR-x86-JIT\V1-M09.5-PDC\b16335\b16335\*" >
             <Issue>13</Issue>
        </ExcludeList>  
        <ExcludeList Include="$(XunitTestBinBase)\JIT\Regression\CLR-x86-JIT\V1-M12-Beta2\b52572\b52572\*" >
             <Issue>13</Issue>
        </ExcludeList>
        <ExcludeList Include="$(XunitTestBinBase)\JIT\Regression\CLR-x86-JIT\V1-M13-RTM\b91855\b91855\*" >
             <Issue>13</Issue>
        </ExcludeList>
        <ExcludeList Include="$(XunitTestBinBase)\JIT\Regression\CLR-x86-JIT\V1-M11-Beta1\b37131\b37131\*" >
             <Issue>13</Issue>
        </ExcludeList>
        <ExcludeList Include="$(XunitTestBinBase)\JIT\Regression\CLR-x86-JIT\V1-M11-Beta1\b30586\b30586\*" >
             <Issue>13</Issue>
        </ExcludeList>
        <ExcludeList Include="$(XunitTestBinBase)\JIT\Regression\CLR-x86-JIT\V1-M12-Beta2\b80045\b80045\*" >
             <Issue>13</Issue>
        </ExcludeList>
        <ExcludeList Include="$(XunitTestBinBase)\JIT\Regression\CLR-x86-JIT\V1-M12-Beta2\b71099\b71099\*" >
             <Issue>13</Issue>
        </ExcludeList>
        <ExcludeList Include="$(XunitTestBinBase)\JIT\Regression\CLR-x86-JIT\V1-M12-Beta2\b31182\b31182\*" >
             <Issue>13</Issue>
        </ExcludeList>
        <ExcludeList Include="$(XunitTestBinBase)\JIT\Regression\CLR-x86-JIT\v2.1\b152292\b152292\*" >
             <Issue>13</Issue>
        </ExcludeList>
        <ExcludeList Include="$(XunitTestBinBase)\JIT\Regression\CLR-x86-JIT\V1-M12-Beta2\b51469\b51469\*" >
             <Issue>13</Issue>
        </ExcludeList>
        <ExcludeList Include="$(XunitTestBinBase)\JIT\Regression\CLR-x86-JIT\V1-M12-Beta2\b51565\b51565\*" >
             <Issue>13</Issue>
        </ExcludeList>
        <ExcludeList Include="$(XunitTestBinBase)\JIT\Regression\CLR-x86-JIT\V1-M12-Beta2\b62498\b62498\*" >
             <Issue>13</Issue>
        </ExcludeList>
        <ExcludeList Include="$(XunitTestBinBase)\JIT\Regression\CLR-x86-JIT\V1-M13-RTM\b89277\b89277\*" >
             <Issue>13</Issue>
        </ExcludeList>
        <ExcludeList Include="$(XunitTestBinBase)\JIT\Regression\CLR-x86-JIT\V1-M11-Beta1\b43313\b43313\*" >
             <Issue>13</Issue>
        </ExcludeList>
        <ExcludeList Include="$(XunitTestBinBase)\JIT\Regression\CLR-x86-JIT\V1-M09.5-PDC\b28776\b28776\*" >
             <Issue>13</Issue>
        </ExcludeList>
        <ExcludeList Include="$(XunitTestBinBase)\JIT\Regression\CLR-x86-JIT\V1-M14-SP1\b119538\b119538a\*" >
             <Issue>13</Issue>
        </ExcludeList>
        <ExcludeList Include="$(XunitTestBinBase)\JIT\Regression\CLR-x86-JIT\V1-M09.5-PDC\b27819\b27819\*" >
             <Issue>13</Issue>
        </ExcludeList>
        <ExcludeList Include="$(XunitTestBinBase)\JIT\Regression\CLR-x86-JIT\V1-M11-Beta1\b36332\b36332\*" >
             <Issue>13</Issue>
        </ExcludeList>
        <ExcludeList Include="$(XunitTestBinBase)\JIT\Regression\CLR-x86-JIT\V1-M09.5-PDC\b12624\b12624\*" >
             <Issue>13</Issue>
        </ExcludeList>
        <ExcludeList Include="$(XunitTestBinBase)\JIT\Regression\CLR-x86-JIT\V1-M11-Beta1\b43719\b43719\*" >
             <Issue>13</Issue>
        </ExcludeList>
        <ExcludeList Include="$(XunitTestBinBase)\JIT\Regression\CLR-x86-JIT\V1-M11-Beta1\b41002\b41002\*" >
             <Issue>13</Issue>
        </ExcludeList>
        <ExcludeList Include="$(XunitTestBinBase)\JIT\Regression\CLR-x86-JIT\V1-M11-Beta1\b40380\b40380\*" >
             <Issue>13</Issue>
        </ExcludeList>
        <ExcludeList Include="$(XunitTestBinBase)\JIT\Regression\CLR-x86-JIT\V1-M12-Beta2\b35354\b35354\*" >
             <Issue>13</Issue>
        </ExcludeList>
        <ExcludeList Include="$(XunitTestBinBase)\JIT\Regression\CLR-x86-JIT\V1-M12-Beta2\b65176\b65176\*" >
             <Issue>13</Issue>
        </ExcludeList>
        <ExcludeList Include="$(XunitTestBinBase)\JIT\Regression\CLR-x86-JIT\V1-M11-Beta1\b42387\b42387\*" >
             <Issue>13</Issue>
        </ExcludeList>
        <ExcludeList Include="$(XunitTestBinBase)\JIT\Regression\CLR-x86-JIT\V1-M13-RTM\b91223\b91223\*" >
             <Issue>13</Issue>
        </ExcludeList>
        <ExcludeList Include="$(XunitTestBinBase)\JIT\Regression\CLR-x86-JIT\V1-M12-Beta2\b77304\b77304\*" >
             <Issue>13</Issue>
        </ExcludeList>
        <ExcludeList Include="$(XunitTestBinBase)\JIT\Regression\CLR-x86-JIT\V1-M12-Beta2\b59319\b59319\*" >
             <Issue>13</Issue>
        </ExcludeList>
        <ExcludeList Include="$(XunitTestBinBase)\JIT\Regression\CLR-x86-JIT\V1-M09.5-PDC\b25833\b25833\*" >
             <Issue>13</Issue>
        </ExcludeList>
        <ExcludeList Include="$(XunitTestBinBase)\JIT\IL_Conformance\Old\Conformance_Base\ldc_sub_ovf_i4\*" >
             <Issue>13</Issue>
        </ExcludeList>
        <ExcludeList Include="$(XunitTestBinBase)\JIT\IL_Conformance\Old\Conformance_Base\ldc_ckfinite_r4\*" >
             <Issue>13</Issue>
        </ExcludeList>
        <ExcludeList Include="$(XunitTestBinBase)\JIT\IL_Conformance\Old\Conformance_Base\ldc_ckfinite_r8\*" >
             <Issue>13</Issue>
        </ExcludeList>
        <ExcludeList Include="$(XunitTestBinBase)\JIT\Regression\CLR-x86-JIT\V1.2-Beta1\b220968\1\*" >
             <Issue>13</Issue>
        </ExcludeList>
        <ExcludeList Include="$(XunitTestBinBase)\JIT\Regression\CLR-x86-JIT\V1-M11-Beta1\b46897\b46897\*" >
             <Issue>13</Issue>
        </ExcludeList>
        <ExcludeList Include="$(XunitTestBinBase)\JIT\Regression\CLR-x86-JIT\V1-M09.5-PDC\b28594\b28594\*" >
             <Issue>13</Issue>
        </ExcludeList>
        <ExcludeList Include="$(XunitTestBinBase)\JIT\Regression\CLR-x86-JIT\V1-M09.5-PDC\b25815\b25815\*" >
             <Issue>13</Issue>
        </ExcludeList>
        <ExcludeList Include="$(XunitTestBinBase)\JIT\Regression\CLR-x86-JIT\V1-M09.5-PDC\b25459\b25459\*" >
             <Issue>13</Issue>
        </ExcludeList>
        <ExcludeList Include="$(XunitTestBinBase)\JIT\Regression\CLR-x86-JIT\V1-M11-Beta1\b43033\b43033\*" >
             <Issue>13</Issue>
        </ExcludeList>
        <ExcludeList Include="$(XunitTestBinBase)\JIT\Regression\CLR-x86-JIT\V1-M11-Beta1\b27873\b27873\*" >
             <Issue>13</Issue>
        </ExcludeList>
        <ExcludeList Include="$(XunitTestBinBase)\JIT\Regression\CLR-x86-JIT\V1-M12-Beta2\b75944\b75944\*" >
             <Issue>13</Issue>
        </ExcludeList>
        <ExcludeList Include="$(XunitTestBinBase)\JIT\Regression\CLR-x86-JIT\V1-M12-Beta2\b66226\b66226\*" >
             <Issue>13</Issue>
        </ExcludeList>
        <ExcludeList Include="$(XunitTestBinBase)\JIT\jit64\opt\regress\vswhidbey\223862\conv\*" >
             <Issue>13</Issue>
        </ExcludeList>
        <ExcludeList Include="$(XunitTestBinBase)\JIT\IL_Conformance\Old\Conformance_Base\ldc_conv_ovf_r8_i8\*" >
             <Issue>13</Issue>
        </ExcludeList>
        <ExcludeList Include="$(XunitTestBinBase)\JIT\Regression\CLR-x86-JIT\v2.1\DDB\B168384\LdfldaHack\*" >
             <Issue>13</Issue>
        </ExcludeList>
        <ExcludeList Include="$(XunitTestBinBase)\JIT\Regression\CLR-x86-JIT\V1-M12-Beta2\b49104\b49104\*" >
             <Issue>13</Issue>
        </ExcludeList>
        <ExcludeList Include="$(XunitTestBinBase)\JIT\Regression\CLR-x86-JIT\V2.0-Beta2\b353858\b353858\*" >
             <Issue>13</Issue>
        </ExcludeList>
        <ExcludeList Include="$(XunitTestBinBase)\JIT\IL_Conformance\Old\Conformance_Base\ldc_mul_ovf_i2\*" >
             <Issue>13</Issue>
        </ExcludeList>
        <ExcludeList Include="$(XunitTestBinBase)\JIT\Regression\CLR-x86-JIT\V1-M11-Beta1\b45956\b45956\*" >
             <Issue>13</Issue>
        </ExcludeList>
        <ExcludeList Include="$(XunitTestBinBase)\JIT\Regression\CLR-x86-JIT\V1-M11-Beta1\b40199\b40199\*" >
             <Issue>13</Issue>
        </ExcludeList>
        <ExcludeList Include="$(XunitTestBinBase)\JIT\jit64\opt\osr\osr015\*" >
             <Issue>13</Issue>
        </ExcludeList>
        <ExcludeList Include="$(XunitTestBinBase)\JIT\Regression\CLR-x86-JIT\V1-M11-Beta1\b47093\b47093\*" >
             <Issue>13</Issue>
        </ExcludeList>
        <ExcludeList Include="$(XunitTestBinBase)\JIT\Regression\CLR-x86-JIT\V1.2-M01\b00722\b00722\*" >
             <Issue>13</Issue>
        </ExcludeList>
        <ExcludeList Include="$(XunitTestBinBase)\JIT\Regression\VS-ia64-JIT\V1.2-M02\b16198\decm010\*" >
             <Issue>13</Issue>
        </ExcludeList>
        <ExcludeList Include="$(XunitTestBinBase)\JIT\Regression\CLR-x86-JIT\V1-M09.5-PDC\b16922\b16922\*" >
             <Issue>13</Issue>
        </ExcludeList>
        <ExcludeList Include="$(XunitTestBinBase)\JIT\Regression\CLR-x86-JIT\V1-M12-Beta2\b31784\b31784\*" >
             <Issue>13</Issue>
        </ExcludeList>
        <ExcludeList Include="$(XunitTestBinBase)\JIT\Regression\CLR-x86-JIT\V1-M12-Beta2\b59952\b59952\*" >
             <Issue>13</Issue>
        </ExcludeList>
        <ExcludeList Include="$(XunitTestBinBase)\JIT\Regression\CLR-x86-JIT\V1-M12-Beta2\b63732\b63732\*" >
             <Issue>13</Issue>
        </ExcludeList>
        <ExcludeList Include="$(XunitTestBinBase)\JIT\Directed\IL\leave\leave2\*" >
             <Issue>13</Issue>
        </ExcludeList>
        <ExcludeList Include="$(XunitTestBinBase)\JIT\Regression\CLR-x86-JIT\v2.1\b48850\b48850\*" >
             <Issue>13</Issue>
        </ExcludeList>
        <ExcludeList Include="$(XunitTestBinBase)\JIT\IL_Conformance\Old\Conformance_Base\ldc_mul_ovf_i1\*" >
             <Issue>13</Issue>
        </ExcludeList>
        <ExcludeList Include="$(XunitTestBinBase)\JIT\Regression\CLR-x86-JIT\V1-M12-Beta2\b72160\b72160\*" >
             <Issue>13</Issue>
        </ExcludeList>
        <ExcludeList Include="$(XunitTestBinBase)\JIT\Regression\CLR-x86-JIT\V1-M11-Beta1\b43714\b43714\*" >
             <Issue>13</Issue>
        </ExcludeList>
        <ExcludeList Include="$(XunitTestBinBase)\JIT\Regression\CLR-x86-JIT\V1-M12-Beta2\b65087\b65087\*" >
             <Issue>13</Issue>
        </ExcludeList>
        <ExcludeList Include="$(XunitTestBinBase)\JIT\Regression\CLR-x86-JIT\V1-M12-Beta2\b70992\b70992\*" >
             <Issue>13</Issue>
        </ExcludeList>
        <ExcludeList Include="$(XunitTestBinBase)\JIT\Regression\CLR-x86-JIT\V1-M12-Beta2\b79250\b79250\*" >
             <Issue>13</Issue>
        </ExcludeList>
        <ExcludeList Include="$(XunitTestBinBase)\JIT\IL_Conformance\Old\Conformance_Base\ldc_sub_ovf_u1\*" >
             <Issue>13</Issue>
        </ExcludeList>
        <ExcludeList Include="$(XunitTestBinBase)\JIT\IL_Conformance\Old\Conformance_Base\ldc_add_ovf_i8\*" >
             <Issue>13</Issue>
        </ExcludeList>
        <ExcludeList Include="$(XunitTestBinBase)\JIT\IL_Conformance\Old\Conformance_Base\ldc_add_ovf_i4\*" >
             <Issue>13</Issue>
        </ExcludeList>
        <ExcludeList Include="$(XunitTestBinBase)\JIT\Regression\CLR-x86-JIT\V1-M12-Beta2\b75888\b75888\*" >
             <Issue>13</Issue>
        </ExcludeList>
        <ExcludeList Include="$(XunitTestBinBase)\JIT\Regression\CLR-x86-JIT\V1-M09.5-PDC\b26332\b26332\*" >
             <Issue>13</Issue>
        </ExcludeList>
        <ExcludeList Include="$(XunitTestBinBase)\JIT\Regression\CLR-x86-JIT\V1-M11-Beta1\b39417\b39417\*" >
             <Issue>13</Issue>
        </ExcludeList>
        <ExcludeList Include="$(XunitTestBinBase)\JIT\Directed\coverage\importer\volatilstind\*" >
             <Issue>13</Issue>
        </ExcludeList>
        <ExcludeList Include="$(XunitTestBinBase)\JIT\Regression\VS-ia64-JIT\M00\b109721\bug\*" >
             <Issue>13</Issue>
        </ExcludeList>
        <ExcludeList Include="$(XunitTestBinBase)\JIT\Regression\VS-ia64-JIT\M00\b108366\b108366\*" >
             <Issue>13</Issue>
        </ExcludeList>
        <ExcludeList Include="$(XunitTestBinBase)\JIT\Regression\VS-ia64-JIT\M00\b109878\b109878\*" >
             <Issue>13</Issue>
        </ExcludeList>
        <ExcludeList Include="$(XunitTestBinBase)\JIT\Regression\VS-ia64-JIT\M00\b92726\b92726\*" >
             <Issue>13</Issue>
        </ExcludeList>
        <ExcludeList Include="$(XunitTestBinBase)\JIT\Regression\CLR-x86-JIT\V1-M09.5-PDC\b26748\b26748\*" >
             <Issue>13</Issue>
        </ExcludeList>
        <ExcludeList Include="$(XunitTestBinBase)\JIT\Regression\CLR-x86-JIT\V1-M12-Beta2\b28598\b28598\*" >
             <Issue>13</Issue>
        </ExcludeList>
        <ExcludeList Include="$(XunitTestBinBase)\JIT\Regression\CLR-x86-JIT\V1-M12-Beta2\b50033\b50033\*" >
             <Issue>13</Issue>
        </ExcludeList>
        <ExcludeList Include="$(XunitTestBinBase)\JIT\Regression\CLR-x86-JIT\V1-M09.5-PDC\b28805\b28805\*" >
             <Issue>13</Issue>
        </ExcludeList>
        <ExcludeList Include="$(XunitTestBinBase)\JIT\Regression\CLR-x86-JIT\V1-M12-Beta2\b77950\b77950\*" >
             <Issue>13</Issue>
        </ExcludeList>
        <ExcludeList Include="$(XunitTestBinBase)\JIT\Regression\CLR-x86-JIT\V1-M12-Beta2\b68028\b68028\*" >
             <Issue>13</Issue>
        </ExcludeList>
        <ExcludeList Include="$(XunitTestBinBase)\JIT\Methodical\Invoke\SEH\catchfault_tail\*" >
             <Issue>13</Issue>
        </ExcludeList>
        <ExcludeList Include="$(XunitTestBinBase)\JIT\Regression\CLR-x86-JIT\V2.0-RTM\b475589\b475589\*" >
             <Issue>13</Issue>
        </ExcludeList>
        <ExcludeList Include="$(XunitTestBinBase)\JIT\IL_Conformance\Old\Conformance_Base\ldc_add_ovf_u4\*" >
             <Issue>13</Issue>
        </ExcludeList>
        <ExcludeList Include="$(XunitTestBinBase)\JIT\Regression\CLR-x86-JIT\V1-M09.5-PDC\b28596\b28596\*" >
             <Issue>13</Issue>
        </ExcludeList>
        <ExcludeList Include="$(XunitTestBinBase)\JIT\Regression\CLR-x86-JIT\V1-M12-Beta2\b31493\b31493\*" >
             <Issue>13</Issue>
        </ExcludeList>
        <ExcludeList Include="$(XunitTestBinBase)\JIT\Regression\CLR-x86-JIT\V1-M09.5-PDC\b25468\b25468-ia64\*" >
             <Issue>13</Issue>
        </ExcludeList>
        <ExcludeList Include="$(XunitTestBinBase)\JIT\IL_Conformance\Old\Conformance_Base\ldc_add_ovf_u1\*" >
             <Issue>13</Issue>
        </ExcludeList>
        <ExcludeList Include="$(XunitTestBinBase)\JIT\Regression\VS-ia64-JIT\V1.2-M01\b10841\repro_good\*" >
             <Issue>13</Issue>
        </ExcludeList>
        <ExcludeList Include="$(XunitTestBinBase)\JIT\Regression\CLR-x86-JIT\V1-M11-Beta1\b41164\b41164\*" >
             <Issue>13</Issue>
        </ExcludeList>
        <ExcludeList Include="$(XunitTestBinBase)\JIT\Regression\CLR-x86-JIT\V1-M12-Beta2\b46566\b46566\*" >
             <Issue>13</Issue>
        </ExcludeList>
        <ExcludeList Include="$(XunitTestBinBase)\JIT\Regression\CLR-x86-JIT\V1-M12-Beta2\b47886\b47886\*" >
             <Issue>13</Issue>
        </ExcludeList>
        <ExcludeList Include="$(XunitTestBinBase)\JIT\jit64\regress\vsw\153682\test\*" >
             <Issue>13</Issue>
        </ExcludeList>
        <ExcludeList Include="$(XunitTestBinBase)\JIT\Regression\CLR-x86-JIT\V1.2-M01\b07947\b07947\*" >
             <Issue>13</Issue>
        </ExcludeList>
        <ExcludeList Include="$(XunitTestBinBase)\JIT\Directed\throwbox\filter\*" >
             <Issue>13</Issue>
        </ExcludeList>
        <ExcludeList Include="$(XunitTestBinBase)\JIT\Regression\CLR-x86-JIT\V1-M12-Beta2\b33135\b33135\*" >
             <Issue>13</Issue>
        </ExcludeList>
        <ExcludeList Include="$(XunitTestBinBase)\JIT\Regression\CLR-x86-JIT\V1-M12-Beta2\b73786\b73786\*" >
             <Issue>13</Issue>
        </ExcludeList>
        <ExcludeList Include="$(XunitTestBinBase)\JIT\Regression\CLR-x86-JIT\V1-M13-RTM\b94306\b94306\*" >
             <Issue>13</Issue>
        </ExcludeList>
        <ExcludeList Include="$(XunitTestBinBase)\JIT\Regression\VS-ia64-JIT\V1.2-M01\b12263\nullref\*" >
             <Issue>13</Issue>
        </ExcludeList>
        <ExcludeList Include="$(XunitTestBinBase)\JIT\Regression\CLR-x86-JIT\V1-M09.5-PDC\b16881\b16881b\*" >
             <Issue>13</Issue>
        </ExcludeList>
        <ExcludeList Include="$(XunitTestBinBase)\JIT\IL_Conformance\Old\Conformance_Base\ldc_conv_ovf_u4_u2\*" >
             <Issue>13</Issue>
        </ExcludeList>
        <ExcludeList Include="$(XunitTestBinBase)\JIT\Regression\CLR-x86-JIT\V1-M12-Beta2\b33125\b33125\*" >
             <Issue>13</Issue>
        </ExcludeList>
        <ExcludeList Include="$(XunitTestBinBase)\JIT\Regression\CLR-x86-JIT\V1-M09.5-PDC\b16499\b16499b\*" >
             <Issue>13</Issue>
        </ExcludeList>
        <ExcludeList Include="$(XunitTestBinBase)\JIT\Regression\CLR-x86-JIT\V1-M09.5-PDC\b25739\b25739\*" >
             <Issue>13</Issue>
        </ExcludeList>
        <ExcludeList Include="$(XunitTestBinBase)\JIT\Regression\VS-ia64-JIT\M00\b112982\exceptobj\*" >
             <Issue>13</Issue>
        </ExcludeList>
        <ExcludeList Include="$(XunitTestBinBase)\JIT\Directed\PREFIX\unaligned\4\arglist64\*" >
             <Issue>13</Issue>
        </ExcludeList>
        <ExcludeList Include="$(XunitTestBinBase)\JIT\IL_Conformance\Old\Conformance_Base\ldc_conv_ovf_r8_i4\*" >
             <Issue>13</Issue>
        </ExcludeList>
        <ExcludeList Include="$(XunitTestBinBase)\JIT\Regression\CLR-x86-JIT\V1-M12-Beta2\b53942\b53942a\*" >
             <Issue>13</Issue>
        </ExcludeList>
        <ExcludeList Include="$(XunitTestBinBase)\JIT\Regression\CLR-x86-JIT\V1-M12-Beta2\b59320\b59320\*" >
             <Issue>13</Issue>
        </ExcludeList>
        <ExcludeList Include="$(XunitTestBinBase)\JIT\Regression\CLR-x86-JIT\V1-M12-Beta2\b67987\b67987\*" >
             <Issue>13</Issue>
        </ExcludeList>
        <ExcludeList Include="$(XunitTestBinBase)\JIT\Regression\CLR-x86-JIT\V2.0-RTM\b598031\test\*" >
             <Issue>13</Issue>
        </ExcludeList>
        <ExcludeList Include="$(XunitTestBinBase)\JIT\Regression\CLR-x86-JIT\V1-M12-Beta2\b34953\b34953\*" >
             <Issue>13</Issue>
        </ExcludeList>
        <ExcludeList Include="$(XunitTestBinBase)\JIT\Regression\CLR-x86-JIT\V1-M12-Beta2\b53878\b53878\*" >
             <Issue>13</Issue>
        </ExcludeList>
        <ExcludeList Include="$(XunitTestBinBase)\JIT\Regression\CLR-x86-JIT\V1-M12-Beta2\b80043\b80043\*" >
             <Issue>13</Issue>
        </ExcludeList>
        <ExcludeList Include="$(XunitTestBinBase)\JIT\Methodical\Invoke\thiscall\thisnull\*" >
             <Issue>13</Issue>
        </ExcludeList>
        <ExcludeList Include="$(XunitTestBinBase)\JIT\Regression\CLR-x86-JIT\V1-M12-Beta2\b74608\b74608\*" >
             <Issue>13</Issue>
        </ExcludeList>
        <ExcludeList Include="$(XunitTestBinBase)\JIT\Regression\CLR-x86-JIT\v2.2\ddb\b429039\b429039\*" >
             <Issue>13</Issue>
        </ExcludeList>
        <ExcludeList Include="$(XunitTestBinBase)\JIT\Regression\CLR-x86-JIT\V1-M11-Beta1\b48614\b48614\*" >
             <Issue>13</Issue>
        </ExcludeList>
        <ExcludeList Include="$(XunitTestBinBase)\JIT\IL_Conformance\Old\Conformance_Base\ldc_sub_ovf_u4\*" >
             <Issue>13</Issue>
        </ExcludeList>
        <ExcludeList Include="$(XunitTestBinBase)\JIT\Regression\CLR-x86-JIT\V1-M12-Beta2\b70994\b70994\*" >
             <Issue>13</Issue>
        </ExcludeList>
        <ExcludeList Include="$(XunitTestBinBase)\JIT\Regression\CLR-x86-JIT\V1-M09.5-PDC\b25458\b25458\*" >
             <Issue>13</Issue>
        </ExcludeList>
        <ExcludeList Include="$(XunitTestBinBase)\JIT\IL_Conformance\Old\Conformance_Base\ldc_mul_ovf_i8\*" >
             <Issue>13</Issue>
        </ExcludeList>
        <ExcludeList Include="$(XunitTestBinBase)\JIT\Regression\CLR-x86-JIT\V1-M11-Beta1\b40174\b40174\*" >
             <Issue>13</Issue>
        </ExcludeList>
        <ExcludeList Include="$(XunitTestBinBase)\JIT\Directed\coverage\importer\nullsdarr\*" >
             <Issue>13</Issue>
        </ExcludeList>
        <ExcludeList Include="$(XunitTestBinBase)\JIT\Regression\CLR-x86-JIT\V1-M12-Beta2\b49335\b49335\*" >
             <Issue>13</Issue>
        </ExcludeList>
        <ExcludeList Include="$(XunitTestBinBase)\JIT\Regression\CLR-x86-JIT\V1-M11-Beta1\b39381\b39381\*" >
             <Issue>13</Issue>
        </ExcludeList>
        <ExcludeList Include="$(XunitTestBinBase)\JIT\Regression\CLR-x86-JIT\V1-M11-Beta1\b44204\b44204\*" >
             <Issue>13</Issue>
        </ExcludeList>
        <ExcludeList Include="$(XunitTestBinBase)\JIT\Methodical\casts\SEH\isinst_catch\*" >
             <Issue>13</Issue>
        </ExcludeList>
        <ExcludeList Include="$(XunitTestBinBase)\JIT\Regression\CLR-x86-JIT\V1-M12-Beta2\b84909\b84909\*" >
             <Issue>13</Issue>
        </ExcludeList>
        <ExcludeList Include="$(XunitTestBinBase)\JIT\Regression\CLR-x86-JIT\V1-M11-Beta1\b43160\b43160\*" >
             <Issue>13</Issue>
        </ExcludeList>
        <ExcludeList Include="$(XunitTestBinBase)\JIT\Regression\CLR-x86-JIT\V1-M12-Beta2\b69512\b69512\*" >
             <Issue>13</Issue>
        </ExcludeList>
        <ExcludeList Include="$(XunitTestBinBase)\JIT\Regression\CLR-x86-JIT\V1-M12-Beta2\b53995\b53995\*" >
             <Issue>13</Issue>
        </ExcludeList>
        <ExcludeList Include="$(XunitTestBinBase)\JIT\Regression\CLR-x86-JIT\V1-M12-Beta2\b72161\b72161\*" >
             <Issue>13</Issue>
        </ExcludeList>
        <ExcludeList Include="$(XunitTestBinBase)\JIT\Regression\CLR-x86-JIT\V1-M12-Beta2\b60142\b60142\*" >
             <Issue>13</Issue>
        </ExcludeList>
        <ExcludeList Include="$(XunitTestBinBase)\JIT\Regression\CLR-x86-JIT\V1-M11-Beta1\b46576\b46576\*" >
             <Issue>13</Issue>
        </ExcludeList>
        <ExcludeList Include="$(XunitTestBinBase)\JIT\Methodical\casts\SEH\castclass_catch\*" >
             <Issue>13</Issue>
        </ExcludeList>
        <ExcludeList Include="$(XunitTestBinBase)\JIT\Regression\CLR-x86-JIT\V1-M12-Beta2\b34951\b34951\*" >
             <Issue>13</Issue>
        </ExcludeList>
        <ExcludeList Include="$(XunitTestBinBase)\JIT\IL_Conformance\Old\Conformance_Base\ldc_add_ovf_u2\*" >
             <Issue>13</Issue>
        </ExcludeList>
        <ExcludeList Include="$(XunitTestBinBase)\JIT\Regression\CLR-x86-JIT\V1-M12-Beta2\b53980\b53980\*" >
             <Issue>13</Issue>
        </ExcludeList>
        <ExcludeList Include="$(XunitTestBinBase)\JIT\Regression\VS-ia64-JIT\V1.2-M01\b12390\test_04a\*" >
             <Issue>13</Issue>
        </ExcludeList>
        <ExcludeList Include="$(XunitTestBinBase)\JIT\jit64\regress\vsw\575343\test\*" >
             <Issue>13</Issue>
        </ExcludeList>
        <ExcludeList Include="$(XunitTestBinBase)\JIT\Regression\CLR-x86-JIT\V1-M13-RTM\b89546\b89546\*" >
             <Issue>13</Issue>
        </ExcludeList>
        <ExcludeList Include="$(XunitTestBinBase)\JIT\Regression\CLR-x86-JIT\V1-M13-RTM\b85477\b85477\*" >
             <Issue>13</Issue>
        </ExcludeList>
        <ExcludeList Include="$(XunitTestBinBase)\JIT\Regression\CLR-x86-JIT\V1.2-M01\b13452\b13452\*" >
             <Issue>13</Issue>
        </ExcludeList>
        <ExcludeList Include="$(XunitTestBinBase)\JIT\Regression\CLR-x86-JIT\V1-M12-Beta2\b57492\b57492\*" >
             <Issue>13</Issue>
        </ExcludeList>
        <ExcludeList Include="$(XunitTestBinBase)\JIT\Regression\CLR-x86-JIT\V1-M11-Beta1\b44984\b44984\*" >
             <Issue>13</Issue>
        </ExcludeList>
        <ExcludeList Include="$(XunitTestBinBase)\JIT\Regression\CLR-x86-JIT\V1-M12-Beta2\b36302\b36302\*" >
             <Issue>13</Issue>
        </ExcludeList>
        <ExcludeList Include="$(XunitTestBinBase)\JIT\Regression\CLR-x86-JIT\V1-M09.5-PDC\b16895\b16895\*" >
             <Issue>13</Issue>
        </ExcludeList>
        <ExcludeList Include="$(XunitTestBinBase)\JIT\Regression\CLR-x86-JIT\V1-M09.5-PDC\b16928\b16928\*" >
             <Issue>13</Issue>
        </ExcludeList>
        <ExcludeList Include="$(XunitTestBinBase)\JIT\Regression\CLR-x86-JIT\V1-M11-Beta1\b46569\b46569\*" >
             <Issue>13</Issue>
        </ExcludeList>
        <ExcludeList Include="$(XunitTestBinBase)\JIT\Regression\CLR-x86-JIT\V1-M11-Beta1\b46583\b46583\*" >
             <Issue>13</Issue>
        </ExcludeList>
        <ExcludeList Include="$(XunitTestBinBase)\JIT\Regression\CLR-x86-JIT\V1-M12-Beta2\b71831\b71831\*" >
             <Issue>13</Issue>
        </ExcludeList>
        <ExcludeList Include="$(XunitTestBinBase)\JIT\Regression\CLR-x86-JIT\V1-M09.5-PDC\b18852\b18852\*" >
             <Issue>13</Issue>
        </ExcludeList>
        <ExcludeList Include="$(XunitTestBinBase)\JIT\Regression\CLR-x86-JIT\V1-M12-Beta2\b30868\b30868\*" >
             <Issue>13</Issue>
        </ExcludeList>
        <ExcludeList Include="$(XunitTestBinBase)\JIT\Regression\CLR-x86-JIT\V1-M09.5-PDC\b20249\b20249\*" >
             <Issue>13</Issue>
        </ExcludeList>
        <ExcludeList Include="$(XunitTestBinBase)\JIT\Regression\CLR-x86-JIT\V1-M12-Beta2\b31547\b31547\*" >
             <Issue>13</Issue>
        </ExcludeList>
        <ExcludeList Include="$(XunitTestBinBase)\JIT\IL_Conformance\Old\Conformance_Base\ldc_sub_ovf_i1\*" >
             <Issue>13</Issue>
        </ExcludeList>
        <ExcludeList Include="$(XunitTestBinBase)\JIT\Regression\CLR-x86-JIT\V1-M12-Beta2\b57493\b57493\*" >
             <Issue>13</Issue>
        </ExcludeList>
        <ExcludeList Include="$(XunitTestBinBase)\JIT\Regression\CLR-x86-JIT\V1-M12-Beta2\b70289\b70289\*" >
             <Issue>13</Issue>
        </ExcludeList>
        <ExcludeList Include="$(XunitTestBinBase)\JIT\Directed\coverage\oldtests\trashreg\*" >
             <Issue>13</Issue>
        </ExcludeList>
        <ExcludeList Include="$(XunitTestBinBase)\JIT\Regression\CLR-x86-JIT\V1-M12-Beta2\b53884\b53884\*" >
             <Issue>13</Issue>
        </ExcludeList>
        <ExcludeList Include="$(XunitTestBinBase)\JIT\Regression\CLR-x86-JIT\V1-M12-Beta2\b59554\b59554\*" >
             <Issue>13</Issue>
        </ExcludeList>
        <ExcludeList Include="$(XunitTestBinBase)\JIT\Regression\CLR-x86-JIT\V1-M09.5-PDC\b13738\b13738\*" >
             <Issue>13</Issue>
        </ExcludeList>
        <ExcludeList Include="$(XunitTestBinBase)\JIT\Regression\CLR-x86-JIT\V1-M11-Beta1\b41129\b41129\*" >
             <Issue>13</Issue>
        </ExcludeList>
        <ExcludeList Include="$(XunitTestBinBase)\JIT\Regression\CLR-x86-JIT\V1-M12-Beta2\b35344\b35344\*" >
             <Issue>13</Issue>
        </ExcludeList>
        <ExcludeList Include="$(XunitTestBinBase)\JIT\Regression\VS-ia64-JIT\V1.2-M01\b12343\test_04a\*" >
             <Issue>13</Issue>
        </ExcludeList>
        <ExcludeList Include="$(XunitTestBinBase)\JIT\Regression\CLR-x86-JIT\V1-M09.5-PDC\b27883\b27883\*" >
             <Issue>13</Issue>
        </ExcludeList>
        <ExcludeList Include="$(XunitTestBinBase)\JIT\IL_Conformance\Old\Conformance_Base\ldc_conv_ovf_u8_u4\*" >
             <Issue>13</Issue>
        </ExcludeList>
        <ExcludeList Include="$(XunitTestBinBase)\JIT\Regression\CLR-x86-JIT\V1-M12-Beta2\b84916\b84916\*" >
             <Issue>13</Issue>
        </ExcludeList>
        <ExcludeList Include="$(XunitTestBinBase)\JIT\Regression\CLR-x86-JIT\V1-M12-Beta2\b82160\b82160\*" >
             <Issue>13</Issue>
        </ExcludeList>
        <ExcludeList Include="$(XunitTestBinBase)\JIT\Regression\CLR-x86-JIT\V1-M09.5-PDC\b25463\b25463\*" >
             <Issue>13</Issue>
        </ExcludeList>
        <ExcludeList Include="$(XunitTestBinBase)\JIT\Methodical\ELEMENT_TYPE_IU\i_flow_merge\*" >
             <Issue>13</Issue>
        </ExcludeList>
        <ExcludeList Include="$(XunitTestBinBase)\JIT\IL_Conformance\Old\Conformance_Base\ldc_conv_ovf_i8_i4\*" >
             <Issue>13</Issue>
        </ExcludeList>
        <ExcludeList Include="$(XunitTestBinBase)\JIT\Regression\CLR-x86-JIT\V1-M12-Beta2\b31289\b31289\*" >
             <Issue>13</Issue>
        </ExcludeList>
        <ExcludeList Include="$(XunitTestBinBase)\JIT\Regression\CLR-x86-JIT\V1-M11-Beta1\b43115\b43115\*" >
             <Issue>13</Issue>
        </ExcludeList>
        <ExcludeList Include="$(XunitTestBinBase)\JIT\Regression\CLR-x86-JIT\V1-M12-Beta2\b31452\b31452\*" >
             <Issue>13</Issue>
        </ExcludeList>
        <ExcludeList Include="$(XunitTestBinBase)\JIT\Regression\CLR-x86-JIT\V1-M12-Beta2\b70964\b70964\*" >
             <Issue>13</Issue>
        </ExcludeList>
        <ExcludeList Include="$(XunitTestBinBase)\JIT\Regression\CLR-x86-JIT\V1-M12-Beta2\b69848\b69848\*" >
             <Issue>13</Issue>
        </ExcludeList>
        <ExcludeList Include="$(XunitTestBinBase)\JIT\Regression\CLR-x86-JIT\V1-M12-Beta2\b82249\b82249\*" >
             <Issue>13</Issue>
        </ExcludeList>
        <ExcludeList Include="$(XunitTestBinBase)\JIT\Regression\CLR-x86-JIT\V1-M12-Beta2\b63823\b63823\*" >
             <Issue>13</Issue>
        </ExcludeList>
        <ExcludeList Include="$(XunitTestBinBase)\JIT\IL_Conformance\Old\Conformance_Base\ldc_sub_ovf_u2\*" >
             <Issue>13</Issue>
        </ExcludeList>
        <ExcludeList Include="$(XunitTestBinBase)\JIT\IL_Conformance\Old\Conformance_Base\conv_ovf_i1_un\*" >
             <Issue>13</Issue>
        </ExcludeList>
        <ExcludeList Include="$(XunitTestBinBase)\JIT\Regression\CLR-x86-JIT\V2.0-RTM\b518440\b518440\*" >
             <Issue>13</Issue>
        </ExcludeList>
        <ExcludeList Include="$(XunitTestBinBase)\JIT\Regression\CLR-x86-JIT\V1-M12-Beta2\b61185\b61185\*" >
             <Issue>13</Issue>
        </ExcludeList>
        <ExcludeList Include="$(XunitTestBinBase)\JIT\Regression\CLR-x86-JIT\V1-M11-Beta1\b41126\b41126\*" >
             <Issue>13</Issue>
        </ExcludeList>
        <ExcludeList Include="$(XunitTestBinBase)\JIT\Regression\CLR-x86-JIT\V1-M11-Beta1\b39946\b39946\*" >
             <Issue>13</Issue>
        </ExcludeList>
        <ExcludeList Include="$(XunitTestBinBase)\JIT\Regression\CLR-x86-JIT\V1-M12-Beta2\b71179\b71179\*" >
             <Issue>13</Issue>
        </ExcludeList>
        <ExcludeList Include="$(XunitTestBinBase)\JIT\Regression\CLR-x86-JIT\V2.0-Beta2\b091942\nullref\*" >
             <Issue>13</Issue>
        </ExcludeList>
        <ExcludeList Include="$(XunitTestBinBase)\JIT\IL_Conformance\Old\Conformance_Base\ldc_mul_ovf_i4\*" >
             <Issue>13</Issue>
        </ExcludeList>
        <ExcludeList Include="$(XunitTestBinBase)\JIT\Regression\CLR-x86-JIT\V1-M12-Beta2\b68872\b68872\*" >
             <Issue>13</Issue>
        </ExcludeList>
        <ExcludeList Include="$(XunitTestBinBase)\JIT\Regression\CLR-x86-JIT\V1-M13-RTM\b91359\b91359\*" >
             <Issue>13</Issue>
        </ExcludeList>
        <ExcludeList Include="$(XunitTestBinBase)\JIT\IL_Conformance\Old\Conformance_Base\ldc_conv_ovf_i4_i1\*" >
             <Issue>13</Issue>
        </ExcludeList>
        <ExcludeList Include="$(XunitTestBinBase)\JIT\jit64\opt\regress\vswhidbey\228572\conv\*" >
             <Issue>13</Issue>
        </ExcludeList>
        <ExcludeList Include="$(XunitTestBinBase)\JIT\Regression\CLR-x86-JIT\V1-M12-Beta2\b59822\b59822\*" >
             <Issue>13</Issue>
        </ExcludeList>
        <ExcludeList Include="$(XunitTestBinBase)\JIT\IL_Conformance\Old\Conformance_Base\ldc_mul_ovf_u2\*" >
             <Issue>13</Issue>
        </ExcludeList>
        <ExcludeList Include="$(XunitTestBinBase)\JIT\Regression\CLR-x86-JIT\V1-M12-Beta2\b31423\b31423\*" >
             <Issue>13</Issue>
        </ExcludeList>
        <ExcludeList Include="$(XunitTestBinBase)\JIT\Methodical\Arrays\misc\lengthm2\*" >
             <Issue>13</Issue>
        </ExcludeList>
        <ExcludeList Include="$(XunitTestBinBase)\JIT\Regression\CLR-x86-JIT\V1-M11-Beta1\b40721\b40721\*" >
             <Issue>13</Issue>
        </ExcludeList>
        <ExcludeList Include="$(XunitTestBinBase)\JIT\Regression\CLR-x86-JIT\V1-M12-Beta2\b34952\b34952\*" >
             <Issue>13</Issue>
        </ExcludeList>
        <ExcludeList Include="$(XunitTestBinBase)\JIT\Regression\CLR-x86-JIT\V1-M09.5-PDC\b31273\b31273\*" >
             <Issue>13</Issue>
        </ExcludeList>
        <ExcludeList Include="$(XunitTestBinBase)\JIT\Methodical\casts\array\arrays\*" >
             <Issue>13</Issue>
        </ExcludeList>
        <ExcludeList Include="$(XunitTestBinBase)\JIT\Regression\CLR-x86-JIT\V1-M12-Beta2\b73207\b73207\*" >
             <Issue>13</Issue>
        </ExcludeList>
        <ExcludeList Include="$(XunitTestBinBase)\JIT\Regression\CLR-x86-JIT\V1-M12-Beta2\b56068\b56068\*" >
             <Issue>13</Issue>
        </ExcludeList>
        <ExcludeList Include="$(XunitTestBinBase)\JIT\Regression\CLR-x86-JIT\V1-M12-Beta2\b53977\b53977\*" >
             <Issue>13</Issue>
        </ExcludeList>
        <ExcludeList Include="$(XunitTestBinBase)\JIT\Directed\coverage\importer\volatilldind\*" >
             <Issue>13</Issue>
        </ExcludeList>
        <ExcludeList Include="$(XunitTestBinBase)\JIT\IL_Conformance\Old\Conformance_Base\ldc_conv_ovf_u4_u1\*" >
             <Issue>13</Issue>
        </ExcludeList>
        <ExcludeList Include="$(XunitTestBinBase)\JIT\Regression\CLR-x86-JIT\V1-M09.5-PDC\b07341\b07341\*" >
             <Issue>13</Issue>
        </ExcludeList>
        <ExcludeList Include="$(XunitTestBinBase)\JIT\Regression\CLR-x86-JIT\V1-M12-Beta2\b31283\b31283\*" >
             <Issue>13</Issue>
        </ExcludeList>
        <ExcludeList Include="$(XunitTestBinBase)\JIT\Regression\CLR-x86-JIT\V1-M12-Beta2\b58360\b58360\*" >
             <Issue>13</Issue>
        </ExcludeList>
        <ExcludeList Include="$(XunitTestBinBase)\JIT\Directed\zeroinit\Dev10_863995\*" >
             <Issue>13</Issue>
        </ExcludeList>
        <ExcludeList Include="$(XunitTestBinBase)\JIT\Regression\CLR-x86-JIT\V1.2-Beta1\b223936\bug4\*" >
             <Issue>13</Issue>
        </ExcludeList>
        <ExcludeList Include="$(XunitTestBinBase)\JIT\Regression\CLR-x86-JIT\V1-M09.5-PDC\b31321\b31321\*" >
             <Issue>13</Issue>
        </ExcludeList>
        <ExcludeList Include="$(XunitTestBinBase)\JIT\Regression\CLR-x86-JIT\V1-M11-Beta1\b46292\b46292\*" >
             <Issue>13</Issue>
        </ExcludeList>
        <ExcludeList Include="$(XunitTestBinBase)\JIT\Regression\CLR-x86-JIT\V1-M12-Beta2\b57516\b57516\*" >
             <Issue>13</Issue>
        </ExcludeList>
        <ExcludeList Include="$(XunitTestBinBase)\JIT\jit64\regress\ddb\127931\127931\*" >
             <Issue>13</Issue>
        </ExcludeList>
        <ExcludeList Include="$(XunitTestBinBase)\JIT\Regression\CLR-x86-JIT\V1-M09.5-PDC\b12274\b12274\*" >
             <Issue>13</Issue>
        </ExcludeList>
        <ExcludeList Include="$(XunitTestBinBase)\JIT\Regression\CLR-x86-JIT\V1-M12-Beta2\b63730\b63730\*" >
             <Issue>13</Issue>
        </ExcludeList>
        <ExcludeList Include="$(XunitTestBinBase)\JIT\Regression\CLR-x86-JIT\V1-M11-Beta1\b47080\b47080-ia64\*" >
             <Issue>13</Issue>
        </ExcludeList>
        <ExcludeList Include="$(XunitTestBinBase)\JIT\Regression\CLR-x86-JIT\V1-M12-Beta2\b54611\b54611\*" >
             <Issue>13</Issue>
        </ExcludeList>
        <ExcludeList Include="$(XunitTestBinBase)\JIT\Regression\CLR-x86-JIT\V1-M11-Beta1\b43040\b43040\*" >
             <Issue>13</Issue>
        </ExcludeList>
        <ExcludeList Include="$(XunitTestBinBase)\JIT\Regression\CLR-x86-JIT\V1-M12-Beta2\b37214\b37214\*" >
             <Issue>13</Issue>
        </ExcludeList>
        <ExcludeList Include="$(XunitTestBinBase)\JIT\Methodical\Coverage\b39946\*" >
             <Issue>13</Issue>
        </ExcludeList>
        <ExcludeList Include="$(XunitTestBinBase)\JIT\Regression\CLR-x86-JIT\V1-M09.5-PDC\b30862\b30862\*" >
             <Issue>13</Issue>
        </ExcludeList>
        <ExcludeList Include="$(XunitTestBinBase)\JIT\Regression\CLR-x86-JIT\V1-M12-Beta2\b58358\b58358\*" >
             <Issue>13</Issue>
        </ExcludeList>
        <ExcludeList Include="$(XunitTestBinBase)\JIT\Regression\CLR-x86-JIT\V1-M12-Beta2\b53994\b53994\*" >
             <Issue>13</Issue>
        </ExcludeList>
        <ExcludeList Include="$(XunitTestBinBase)\JIT\Regression\CLR-x86-JIT\V1-M11-Beta1\b43121\b43121\*" >
             <Issue>13</Issue>
        </ExcludeList>
        <ExcludeList Include="$(XunitTestBinBase)\JIT\Regression\CLR-x86-JIT\V1-M12-Beta2\b81938\b81938\*" >
             <Issue>13</Issue>
        </ExcludeList>
        <ExcludeList Include="$(XunitTestBinBase)\JIT\Regression\CLR-x86-JIT\V1-M11-Beta1\b44657\b44657\*" >
             <Issue>13</Issue>
        </ExcludeList>
        <ExcludeList Include="$(XunitTestBinBase)\JIT\Regression\CLR-x86-JIT\V1.2-M01\b07369\b07369\*" >
             <Issue>13</Issue>
        </ExcludeList>
        <ExcludeList Include="$(XunitTestBinBase)\JIT\Regression\CLR-x86-JIT\V1-M09.5-PDC\b25701\b25701-ia64\*" >
             <Issue>13</Issue>
        </ExcludeList>
        <ExcludeList Include="$(XunitTestBinBase)\JIT\Regression\CLR-x86-JIT\V1-M09.5-PDC\b26512\b26512\*" >
             <Issue>13</Issue>
        </ExcludeList>
        <ExcludeList Include="$(XunitTestBinBase)\JIT\IL_Conformance\Old\Conformance_Base\ldc_sub_ovf_u8\*" >
             <Issue>13</Issue>
        </ExcludeList>
        <ExcludeList Include="$(XunitTestBinBase)\JIT\Regression\CLR-x86-JIT\V1-M12-Beta2\b55923\b55923\*" >
             <Issue>13</Issue>
        </ExcludeList>
        <ExcludeList Include="$(XunitTestBinBase)\JIT\IL_Conformance\Old\Conformance_Base\ldc_conv_ovf_i8_u8\*" >
             <Issue>13</Issue>
        </ExcludeList>
        <ExcludeList Include="$(XunitTestBinBase)\JIT\IL_Conformance\Old\Conformance_Base\ldc_add_ovf_i1\*" >
             <Issue>13</Issue>
        </ExcludeList>
        <ExcludeList Include="$(XunitTestBinBase)\JIT\Methodical\Invoke\SEH\catchfault_jmp\*" >
             <Issue>13</Issue>
        </ExcludeList>
        <ExcludeList Include="$(XunitTestBinBase)\JIT\Regression\CLR-x86-JIT\V1-M12-Beta2\b69225\b69225\*" >
             <Issue>13</Issue>
        </ExcludeList>
        <ExcludeList Include="$(XunitTestBinBase)\JIT\Regression\CLR-x86-JIT\V1-M12-Beta2\b66679\b66679\*" >
             <Issue>13</Issue>
        </ExcludeList>
        <ExcludeList Include="$(XunitTestBinBase)\JIT\Regression\CLR-x86-JIT\V1-M11-Beta1\b45541\b45541\*" >
             <Issue>13</Issue>
        </ExcludeList>
        <ExcludeList Include="$(XunitTestBinBase)\JIT\Regression\CLR-x86-JIT\V1-M12-Beta2\b69227\b69227\*" >
             <Issue>13</Issue>
        </ExcludeList>
        <ExcludeList Include="$(XunitTestBinBase)\JIT\Regression\CLR-x86-JIT\V1-M12-Beta2\b35351\b35351\*" >
             <Issue>13</Issue>
        </ExcludeList>
        <ExcludeList Include="$(XunitTestBinBase)\JIT\IL_Conformance\Old\Conformance_Base\ldc_conv_ovf_i4_u4\*" >
             <Issue>13</Issue>
        </ExcludeList>
        <ExcludeList Include="$(XunitTestBinBase)\JIT\Regression\CLR-x86-JIT\V1-M12-Beta2\b32614\b32614\*" >
             <Issue>13</Issue>
        </ExcludeList>
        <ExcludeList Include="$(XunitTestBinBase)\JIT\Regression\CLR-x86-JIT\V1-M09.5-PDC\b30869\b30869\*" >
             <Issue>13</Issue>
        </ExcludeList>
        <ExcludeList Include="$(XunitTestBinBase)\JIT\Regression\CLR-x86-JIT\V1-M09.5-PDC\b31448\b31448\*" >
             <Issue>13</Issue>
        </ExcludeList>
        <ExcludeList Include="$(XunitTestBinBase)\JIT\IL_Conformance\Old\Conformance_Base\ldc_mul_ovf_u1\*" >
             <Issue>13</Issue>
        </ExcludeList>
        <ExcludeList Include="$(XunitTestBinBase)\JIT\Regression\CLR-x86-JIT\V1-M10\b04612\b04612\*" >
             <Issue>13</Issue>
        </ExcludeList>
        <ExcludeList Include="$(XunitTestBinBase)\JIT\IL_Conformance\Old\Conformance_Base\ldc_conv_ovf_i4_i2\*" >
             <Issue>13</Issue>
        </ExcludeList>
        <ExcludeList Include="$(XunitTestBinBase)\JIT\Regression\CLR-x86-JIT\V1-M12-Beta2\b75890\b75890\*" >
             <Issue>13</Issue>
        </ExcludeList>
        <ExcludeList Include="$(XunitTestBinBase)\JIT\Directed\IL\rethrow\rethrow1\*" >
             <Issue>13</Issue>
        </ExcludeList>
        <ExcludeList Include="$(XunitTestBinBase)\JIT\Regression\CLR-x86-JIT\V1-M09.5-PDC\b13522\b13522\*" >
             <Issue>13</Issue>
        </ExcludeList>
        <ExcludeList Include="$(XunitTestBinBase)\JIT\Regression\CLR-x86-JIT\V1-M13-RTM\b89409\b89409\*" >
             <Issue>13</Issue>
        </ExcludeList>
        <ExcludeList Include="$(XunitTestBinBase)\JIT\Regression\CLR-x86-JIT\V1-M12-Beta2\b37238\b37238\*" >
             <Issue>13</Issue>
        </ExcludeList>
        <ExcludeList Include="$(XunitTestBinBase)\JIT\Methodical\casts\iface\iface2\*" >
             <Issue>13</Issue>
        </ExcludeList>
        <ExcludeList Include="$(XunitTestBinBase)\JIT\Regression\CLR-x86-JIT\V1-M09.5-PDC\b20079\b20079\*" >
             <Issue>13</Issue>
        </ExcludeList>
        <ExcludeList Include="$(XunitTestBinBase)\JIT\Regression\CLR-x86-JIT\V1-M09.5-PDC\b16881\b16881a\*" >
             <Issue>13</Issue>
        </ExcludeList>
        <ExcludeList Include="$(XunitTestBinBase)\JIT\IL_Conformance\Old\Conformance_Base\ldc_sub_ovf_i8\*" >
             <Issue>13</Issue>
        </ExcludeList>
        <ExcludeList Include="$(XunitTestBinBase)\JIT\Regression\CLR-x86-JIT\V1-M09.5-PDC\b16039\b16039\*" >
             <Issue>13</Issue>
        </ExcludeList>
        <ExcludeList Include="$(XunitTestBinBase)\JIT\Methodical\Invoke\SEH\catchfinally_jmpind\*" >
             <Issue>13</Issue>
        </ExcludeList>
        <ExcludeList Include="$(XunitTestBinBase)\JIT\Methodical\casts\SEH\castclass_catch_neg\*" >
             <Issue>13</Issue>
        </ExcludeList>
        <ExcludeList Include="$(XunitTestBinBase)\JIT\IL_Conformance\Old\Conformance_Base\ldc_mul_ovf_u4\*" >
             <Issue>13</Issue>
        </ExcludeList>
        <ExcludeList Include="$(XunitTestBinBase)\JIT\Regression\CLR-x86-JIT\V1-M12-Beta2\b70335\b70335\*" >
             <Issue>13</Issue>
        </ExcludeList>
        <ExcludeList Include="$(XunitTestBinBase)\JIT\Regression\CLR-x86-JIT\V1-M12-Beta2\b56349\b56349\*" >
             <Issue>13</Issue>
        </ExcludeList>
        <ExcludeList Include="$(XunitTestBinBase)\JIT\Regression\CLR-x86-JIT\V1-M12-Beta2\b59948\b59948\*" >
             <Issue>13</Issue>
        </ExcludeList>
        <ExcludeList Include="$(XunitTestBinBase)\JIT\Regression\CLR-x86-JIT\V1-M11-Beta1\b47906\b47906\*" >
             <Issue>13</Issue>
        </ExcludeList>
        <ExcludeList Include="$(XunitTestBinBase)\JIT\Directed\IL\rethrow\rethrow2\*" >
             <Issue>13</Issue>
        </ExcludeList>
        <ExcludeList Include="$(XunitTestBinBase)\JIT\Regression\CLR-x86-JIT\V1-M09.5-PDC\b26020\b26020\*" >
             <Issue>13</Issue>
        </ExcludeList>
        <ExcludeList Include="$(XunitTestBinBase)\JIT\Regression\CLR-x86-JIT\V1-M09.5-PDC\b20217\b20217\*" >
             <Issue>13</Issue>
        </ExcludeList>
        <ExcludeList Include="$(XunitTestBinBase)\JIT\Regression\CLR-x86-JIT\V1-M13-RTM\b91021\b91021\*" >
             <Issue>13</Issue>
        </ExcludeList>
        <ExcludeList Include="$(XunitTestBinBase)\JIT\Regression\CLR-x86-JIT\V1-M12-Beta2\b72828\b72828\*" >
             <Issue>13</Issue>
        </ExcludeList>
        <ExcludeList Include="$(XunitTestBinBase)\JIT\Regression\CLR-x86-JIT\V1-M12-Beta2\b74939\b74939\*" >
             <Issue>13</Issue>
        </ExcludeList>
        <ExcludeList Include="$(XunitTestBinBase)\JIT\Regression\CLR-x86-JIT\V1-M09.5-PDC\b31102\b31102\*" >
             <Issue>13</Issue>
        </ExcludeList>
        <ExcludeList Include="$(XunitTestBinBase)\JIT\IL_Conformance\Old\Conformance_Base\ldc_conv_ovf_r8_i\*" >
             <Issue>13</Issue>
        </ExcludeList>
        <ExcludeList Include="$(XunitTestBinBase)\JIT\Regression\CLR-x86-JIT\V1-M12-Beta2\b53958\b53958\*" >
             <Issue>13</Issue>
        </ExcludeList>
        <ExcludeList Include="$(XunitTestBinBase)\JIT\Regression\CLR-x86-JIT\V1-M12-Beta2\b63726\b63726\*" >
             <Issue>13</Issue>
        </ExcludeList>
        <ExcludeList Include="$(XunitTestBinBase)\JIT\Regression\CLR-x86-JIT\V1-M09.5-PDC\b28597\b28597\*" >
             <Issue>13</Issue>
        </ExcludeList>
        <ExcludeList Include="$(XunitTestBinBase)\JIT\Regression\CLR-x86-JIT\V1-M12-Beta2\b82247\b82247\*" >
             <Issue>13</Issue>
        </ExcludeList>
        <ExcludeList Include="$(XunitTestBinBase)\JIT\Regression\CLR-x86-JIT\V1-M09.5-PDC\b14068\b14068\*" >
             <Issue>13</Issue>
        </ExcludeList>
        <ExcludeList Include="$(XunitTestBinBase)\JIT\Regression\CLR-x86-JIT\V1-M12-Beta2\b53942\b53942b\*" >
             <Issue>13</Issue>
        </ExcludeList>
        <ExcludeList Include="$(XunitTestBinBase)\JIT\Regression\CLR-x86-JIT\V1-M09.5-PDC\b28080\b28080\*" >
             <Issue>13</Issue>
        </ExcludeList>
        <ExcludeList Include="$(XunitTestBinBase)\JIT\Methodical\Coverage\b518440\*" >
             <Issue>13</Issue>
        </ExcludeList>
        <ExcludeList Include="$(XunitTestBinBase)\JIT\Methodical\Invoke\SEH\catchfinally_jmp\*" >
             <Issue>13</Issue>
        </ExcludeList>
        <ExcludeList Include="$(XunitTestBinBase)\JIT\Methodical\casts\SEH\isinst_catch_neg\*" >
             <Issue>13</Issue>
        </ExcludeList>
        <ExcludeList Include="$(XunitTestBinBase)\JIT\Regression\CLR-x86-JIT\V1-M11-Beta1\b43963\b43963\*" >
             <Issue>13</Issue>
        </ExcludeList>
        <ExcludeList Include="$(XunitTestBinBase)\JIT\Regression\CLR-x86-JIT\V1-M11-Beta1\b33922\b33922\*" >
             <Issue>13</Issue>
        </ExcludeList>
        <ExcludeList Include="$(XunitTestBinBase)\JIT\Regression\CLR-x86-JIT\V1-M09.5-PDC\b26155\b26155\*" >
             <Issue>13</Issue>
        </ExcludeList>
        <ExcludeList Include="$(XunitTestBinBase)\JIT\Regression\CLR-x86-JIT\V1-M11-Beta1\b33888\b33888\*" >
             <Issue>13</Issue>
        </ExcludeList>
        <ExcludeList Include="$(XunitTestBinBase)\JIT\Regression\CLR-x86-JIT\V1-M12-Beta2\b54566\b54566\*" >
             <Issue>13</Issue>
        </ExcludeList>
        <ExcludeList Include="$(XunitTestBinBase)\JIT\Methodical\Invoke\SEH\catchfault\*" >
             <Issue>13</Issue>
        </ExcludeList>
        <ExcludeList Include="$(XunitTestBinBase)\JIT\IL_Conformance\Old\Conformance_Base\ldc_add_ovf_u8\*" >
             <Issue>13</Issue>
        </ExcludeList>
        <ExcludeList Include="$(XunitTestBinBase)\JIT\Regression\CLR-x86-JIT\V1-M09.5-PDC\b26888\b26888\*" >
             <Issue>13</Issue>
        </ExcludeList>
        <ExcludeList Include="$(XunitTestBinBase)\JIT\Regression\CLR-x86-JIT\V1-M09.5-PDC\b30892\b30892\*" >
             <Issue>13</Issue>
        </ExcludeList>
        <ExcludeList Include="$(XunitTestBinBase)\JIT\Regression\CLR-x86-JIT\V1-M12-Beta2\b51420\b51420\*" >
             <Issue>13</Issue>
        </ExcludeList>
        <ExcludeList Include="$(XunitTestBinBase)\JIT\Regression\CLR-x86-JIT\V1-M09.5-PDC\b27657\b27657\*" >
             <Issue>13</Issue>
        </ExcludeList>
        <ExcludeList Include="$(XunitTestBinBase)\JIT\Regression\CLR-x86-JIT\V1-M12-Beta2\b71869\b71869\*" >
             <Issue>13</Issue>
        </ExcludeList>
        <ExcludeList Include="$(XunitTestBinBase)\JIT\Regression\CLR-x86-JIT\V1-M13-RTM\b86139\b86139\*" >
             <Issue>13</Issue>
        </ExcludeList>
        <ExcludeList Include="$(XunitTestBinBase)\JIT\Regression\CLR-x86-JIT\V1-M09.5-PDC\b11949\b11949\*" >
             <Issue>13</Issue>
        </ExcludeList>
        <ExcludeList Include="$(XunitTestBinBase)\JIT\Regression\CLR-x86-JIT\V1-M09.5-PDC\b32551\b32551a\*" >
             <Issue>13</Issue>
        </ExcludeList>
        <ExcludeList Include="$(XunitTestBinBase)\JIT\Regression\CLR-x86-JIT\V1-M11-Beta1\b44724\b44724\*" >
             <Issue>13</Issue>
        </ExcludeList>
        <ExcludeList Include="$(XunitTestBinBase)\JIT\Regression\CLR-x86-JIT\V1-M11-Beta1\b39455\b39455\*" >
             <Issue>13</Issue>
        </ExcludeList>
        <ExcludeList Include="$(XunitTestBinBase)\JIT\Regression\CLR-x86-JIT\V1-M12-Beta2\b59782\b59782\*" >
             <Issue>13</Issue>
        </ExcludeList>
        <ExcludeList Include="$(XunitTestBinBase)\JIT\Regression\CLR-x86-JIT\V1-M09.5-PDC\b32551\b32551b\*" >
             <Issue>13</Issue>
        </ExcludeList>
        <ExcludeList Include="$(XunitTestBinBase)\JIT\Regression\CLR-x86-JIT\V1-M12-Beta2\b59949\b59949\*" >
             <Issue>13</Issue>
        </ExcludeList>
        <ExcludeList Include="$(XunitTestBinBase)\JIT\Regression\CLR-x86-JIT\V1-M09.5-PDC\b32093\b32093\*" >
             <Issue>13</Issue>
        </ExcludeList>
        <ExcludeList Include="$(XunitTestBinBase)\JIT\Regression\CLR-x86-JIT\V1-M09.5-PDC\b15244\b15244\*" >
             <Issue>13</Issue>
        </ExcludeList>
        <ExcludeList Include="$(XunitTestBinBase)\JIT\Methodical\casts\SEH\filter\*" >
             <Issue>13</Issue>
        </ExcludeList>
        <ExcludeList Include="$(XunitTestBinBase)\JIT\Directed\coverage\importer\ldelemnullarr2\*" >
             <Issue>13</Issue>
        </ExcludeList>
        <ExcludeList Include="$(XunitTestBinBase)\JIT\Regression\CLR-x86-JIT\V1-M11-Beta1\b44879\b44879\*" >
             <Issue>13</Issue>
        </ExcludeList>
        <ExcludeList Include="$(XunitTestBinBase)\JIT\Regression\CLR-x86-JIT\V1-M12-Beta2\b50027\b50027\*" >
             <Issue>13</Issue>
        </ExcludeList>
        <ExcludeList Include="$(XunitTestBinBase)\JIT\Regression\CLR-x86-JIT\V1-M09.5-PDC\b28595\b28595\*" >
             <Issue>13</Issue>
        </ExcludeList>
        <ExcludeList Include="$(XunitTestBinBase)\JIT\Regression\CLR-x86-JIT\V1-M11-Beta1\b45439\b45439\*" >
             <Issue>13</Issue>
        </ExcludeList>
        <ExcludeList Include="$(XunitTestBinBase)\JIT\Regression\CLR-x86-JIT\V1-M09.5-PDC\b28806\b28806\*" >
             <Issue>13</Issue>
        </ExcludeList>
        <ExcludeList Include="$(XunitTestBinBase)\JIT\IL_Conformance\Old\Conformance_Base\ldc_mul_ovf_u8\*" >
             <Issue>13</Issue>
        </ExcludeList>
        <ExcludeList Include="$(XunitTestBinBase)\JIT\IL_Conformance\Old\Conformance_Base\ldc_add_ovf_i2\*" >
             <Issue>13</Issue>
        </ExcludeList>
        <ExcludeList Include="$(XunitTestBinBase)\JIT\Regression\VS-ia64-JIT\V1.2-M01\b10802\repro\*" >
             <Issue>13</Issue>
        </ExcludeList>
        <ExcludeList Include="$(XunitTestBinBase)\JIT\Regression\CLR-x86-JIT\V2.0-Beta2\b374944\helper\*" >
             <Issue>13</Issue>
        </ExcludeList>
        <ExcludeList Include="$(XunitTestBinBase)\JIT\Regression\CLR-x86-JIT\V1-M12-Beta2\b36304\b36304\*" >
             <Issue>13</Issue>
        </ExcludeList>
        <ExcludeList Include="$(XunitTestBinBase)\JIT\Regression\CLR-x86-JIT\V1-M12-Beta2\b32613\b32613\*" >
             <Issue>13</Issue>
        </ExcludeList>
        <ExcludeList Include="$(XunitTestBinBase)\JIT\Regression\CLR-x86-JIT\V1-M09.5-PDC\b25813\b25813\*" >
             <Issue>13</Issue>
        </ExcludeList>
        <ExcludeList Include="$(XunitTestBinBase)\JIT\jit64\opt\regress\vswhidbey\223862\mul_exception\*" >
             <Issue>13</Issue>
        </ExcludeList>
        <ExcludeList Include="$(XunitTestBinBase)\JIT\Regression\CLR-x86-JIT\V1-M12-Beta2\b31292\b31292\*" >
             <Issue>13</Issue>
        </ExcludeList>
        <ExcludeList Include="$(XunitTestBinBase)\JIT\Regression\CLR-x86-JIT\V1.2-M01\b04319\b04319\*" >
             <Issue>13</Issue>
        </ExcludeList>
        <ExcludeList Include="$(XunitTestBinBase)\JIT\IL_Conformance\Old\Conformance_Base\ldc_sub_ovf_i2\*" >
             <Issue>13</Issue>
        </ExcludeList>
        <ExcludeList Include="$(XunitTestBinBase)\JIT\Regression\CLR-x86-JIT\V1-M09.5-PDC\b25491\b25491\*" >
             <Issue>13</Issue>
        </ExcludeList>
        <ExcludeList Include="$(XunitTestBinBase)\JIT\Methodical\Invoke\SEH\catchfinally_ind\*" >
             <Issue>13</Issue>
        </ExcludeList>
        <ExcludeList Include="$(XunitTestBinBase)\JIT\Regression\CLR-x86-JIT\V2.0-Beta2\b415164\b415164\*" >
             <Issue>13</Issue>
        </ExcludeList>
        <ExcludeList Include="$(XunitTestBinBase)\JIT\Regression\CLR-x86-JIT\V1-M09.5-PDC\b16896\b16896\*" >
             <Issue>13</Issue>
        </ExcludeList>
        <ExcludeList Include="$(XunitTestBinBase)\JIT\Regression\CLR-x86-JIT\V1-M09.5-PDC\b30792\b30792\*" >
             <Issue>13</Issue>
        </ExcludeList>
        <ExcludeList Include="$(XunitTestBinBase)\JIT\Methodical\flowgraph\dev10_bug679955\volatileLocal2\*" >
             <Issue>13</Issue>
        </ExcludeList>
        <ExcludeList Include="$(XunitTestBinBase)\JIT\Methodical\flowgraph\dev10_bug679955\indexMinusOne\*" >
             <Issue>13</Issue>
        </ExcludeList>
        <ExcludeList Include="$(XunitTestBinBase)\JIT\Methodical\Arrays\range\negIndexRngChkElim\*" >
             <Issue>13</Issue>
        </ExcludeList>
        <ExcludeList Include="$(XunitTestBinBase)\JIT\Methodical\Invoke\thiscall\_relthisnull\*" >
             <Issue>13</Issue>
        </ExcludeList>
        <ExcludeList Include="$(XunitTestBinBase)\JIT\Methodical\MDArray\basics\stringarr_cs_r\*" >
             <Issue>13</Issue>
        </ExcludeList>
        <ExcludeList Include="$(XunitTestBinBase)\JIT\jit64\opt\rngchk\BadMatrixMul_o\*" >
             <Issue>13</Issue>
        </ExcludeList>
        <ExcludeList Include="$(XunitTestBinBase)\JIT\Methodical\int64\signed\_il_rels_ldc_div\*" >
             <Issue>13</Issue>
        </ExcludeList>
        <ExcludeList Include="$(XunitTestBinBase)\JIT\Methodical\Invoke\thiscall\_dbgthisnull\*" >
             <Issue>13</Issue>
        </ExcludeList>
        <ExcludeList Include="$(XunitTestBinBase)\JIT\Methodical\int64\signed\_speed_rels_ldfld_mulovf\*" >
             <Issue>13</Issue>
        </ExcludeList>
        <ExcludeList Include="$(XunitTestBinBase)\JIT\jit64\opt\rngchk\ArrayWith2Loops_o\*" >
             <Issue>13</Issue>
        </ExcludeList>
        <ExcludeList Include="$(XunitTestBinBase)\JIT\Methodical\int64\signed\_rels_muldiv\*" >
             <Issue>13</Issue>
        </ExcludeList>
        <ExcludeList Include="$(XunitTestBinBase)\JIT\jit64\opt\inl\caninline_d\*" >
             <Issue>13</Issue>
        </ExcludeList>
        <ExcludeList Include="$(XunitTestBinBase)\JIT\Methodical\Invoke\SEH\_speed_relcatchfinally\*" >
             <Issue>13</Issue>
        </ExcludeList>
        <ExcludeList Include="$(XunitTestBinBase)\JIT\Methodical\casts\coverage\_il_relcastclass_call\*" >
             <Issue>13</Issue>
        </ExcludeList>
        <ExcludeList Include="$(XunitTestBinBase)\JIT\Directed\coverage\oldtests\trashreg_il_d\*" >
             <Issue>13</Issue>
        </ExcludeList>
        <ExcludeList Include="$(XunitTestBinBase)\JIT\Regression\VS-ia64-JIT\V1.2-M01\b12263\b12263\*" >
             <Issue>13</Issue>
        </ExcludeList>
        <ExcludeList Include="$(XunitTestBinBase)\JIT\Methodical\casts\iface\_speed_dbgiface1\*" >
             <Issue>13</Issue>
        </ExcludeList>
        <ExcludeList Include="$(XunitTestBinBase)\JIT\Directed\coverage\oldtests\trashreg_il_r\*" >
             <Issue>13</Issue>
        </ExcludeList>
        <ExcludeList Include="$(XunitTestBinBase)\JIT\Regression\CLR-x86-JIT\V1.2-M01\b16386\b16386\*" >
             <Issue>13</Issue>
        </ExcludeList>
        <ExcludeList Include="$(XunitTestBinBase)\JIT\Methodical\int64\signed\_speed_dbgs_ldfld_mulovf\*" >
             <Issue>13</Issue>
        </ExcludeList>
        <ExcludeList Include="$(XunitTestBinBase)\JIT\Methodical\int64\signed\_rels_ldc_div\*" >
             <Issue>13</Issue>
        </ExcludeList>
        <ExcludeList Include="$(XunitTestBinBase)\JIT\Methodical\int64\unsigned\_speed_relldsfld_mulovf\*" >
             <Issue>13</Issue>
        </ExcludeList>
        <ExcludeList Include="$(XunitTestBinBase)\JIT\jit64\opt\regress\vswhidbey\228572\conv_dbg\*" >
             <Issue>13</Issue>
        </ExcludeList>
        <ExcludeList Include="$(XunitTestBinBase)\JIT\Methodical\MDArray\basics\doublearr_cs_r\*" >
             <Issue>13</Issue>
        </ExcludeList>
        <ExcludeList Include="$(XunitTestBinBase)\JIT\jit64\opt\inl\caninline_ro\*" >
             <Issue>13</Issue>
        </ExcludeList>
        <ExcludeList Include="$(XunitTestBinBase)\JIT\Methodical\int64\unsigned\_speed_relldc_mulovf\*" >
             <Issue>13</Issue>
        </ExcludeList>
        <ExcludeList Include="$(XunitTestBinBase)\JIT\Methodical\int64\superlong\_dbgsuperlong\*" >
             <Issue>13</Issue>
        </ExcludeList>
        <ExcludeList Include="$(XunitTestBinBase)\JIT\Methodical\int64\unsigned\_il_relmuldiv\*" >
             <Issue>13</Issue>
        </ExcludeList>
        <ExcludeList Include="$(XunitTestBinBase)\JIT\Methodical\casts\SEH\_il_relisinst_catch_neg\*" >
             <Issue>13</Issue>
        </ExcludeList>
        <ExcludeList Include="$(XunitTestBinBase)\JIT\Methodical\int64\signed\_il_dbgs_ldc_div\*" >
             <Issue>13</Issue>
        </ExcludeList>
        <ExcludeList Include="$(XunitTestBinBase)\JIT\Regression\CLR-x86-JIT\V1.2-M01\b07900\b07900\*" >
             <Issue>13</Issue>
        </ExcludeList>
        <ExcludeList Include="$(XunitTestBinBase)\JIT\Methodical\int64\signed\_il_rels_muldiv\*" >
             <Issue>13</Issue>
        </ExcludeList>
        <ExcludeList Include="$(XunitTestBinBase)\JIT\Regression\CLR-x86-JIT\V1-M11-Beta1\b47080\b47080\*" >
             <Issue>13</Issue>
        </ExcludeList>
        <ExcludeList Include="$(XunitTestBinBase)\JIT\Methodical\int64\signed\_speed_dbgs_ldsfld_mulovf\*" >
             <Issue>13</Issue>
        </ExcludeList>
        <ExcludeList Include="$(XunitTestBinBase)\JIT\Methodical\int64\signed\_dbgs_ldc_mulovf\*" >
             <Issue>13</Issue>
        </ExcludeList>
        <ExcludeList Include="$(XunitTestBinBase)\JIT\Methodical\int64\unsigned\_speed_dbgldc_mulovf\*" >
             <Issue>13</Issue>
        </ExcludeList>
        <ExcludeList Include="$(XunitTestBinBase)\JIT\Methodical\int64\unsigned\_il_relldc_mulovf\*" >
             <Issue>13</Issue>
        </ExcludeList>
        <ExcludeList Include="$(XunitTestBinBase)\JIT\Methodical\int64\unsigned\_dbgldc_mulovf\*" >
             <Issue>13</Issue>
        </ExcludeList>
        <ExcludeList Include="$(XunitTestBinBase)\JIT\jit64\opt\rngchk\ArrayBound_o\*" >
             <Issue>13</Issue>
        </ExcludeList>
        <ExcludeList Include="$(XunitTestBinBase)\JIT\Methodical\int64\unsigned\_dbgldfld_mulovf\*" >
             <Issue>13</Issue>
        </ExcludeList>
        <ExcludeList Include="$(XunitTestBinBase)\JIT\Methodical\casts\SEH\_dbgthrow\*" >
             <Issue>13</Issue>
        </ExcludeList>
        <ExcludeList Include="$(XunitTestBinBase)\JIT\Methodical\int64\unsigned\_speed_reladdsub\*" >
             <Issue>13</Issue>
        </ExcludeList>
        <ExcludeList Include="$(XunitTestBinBase)\JIT\Methodical\Invoke\thiscall\_speed_relthisnull\*" >
             <Issue>13</Issue>
        </ExcludeList>
        <ExcludeList Include="$(XunitTestBinBase)\JIT\Methodical\casts\SEH\_il_relisinst_catch\*" >
             <Issue>13</Issue>
        </ExcludeList>
        <ExcludeList Include="$(XunitTestBinBase)\JIT\Methodical\casts\SEH\_il_dbgcastclass_catch_neg\*" >
             <Issue>13</Issue>
        </ExcludeList>
        <ExcludeList Include="$(XunitTestBinBase)\JIT\jit64\opt\rngchk\ArrayWithFunc_o\*" >
             <Issue>13</Issue>
        </ExcludeList>
        <ExcludeList Include="$(XunitTestBinBase)\JIT\Methodical\int64\superlong\_relsuperlong\*" >
             <Issue>13</Issue>
        </ExcludeList>
        <ExcludeList Include="$(XunitTestBinBase)\JIT\Methodical\casts\SEH\_il_relcastclass_catch\*" >
             <Issue>13</Issue>
        </ExcludeList>
        <ExcludeList Include="$(XunitTestBinBase)\JIT\Methodical\casts\SEH\_il_dbgfilter\*" >
             <Issue>13</Issue>
        </ExcludeList>
        <ExcludeList Include="$(XunitTestBinBase)\JIT\jit64\opt\regress\vswhidbey\223862\mul_exception_opt\*" >
             <Issue>13</Issue>
        </ExcludeList>
        <ExcludeList Include="$(XunitTestBinBase)\JIT\Methodical\casts\iface\_dbgiface1\*" >
             <Issue>13</Issue>
        </ExcludeList>
        <ExcludeList Include="$(XunitTestBinBase)\JIT\Methodical\int64\signed\_speed_rels_muldiv\*" >
             <Issue>13</Issue>
        </ExcludeList>
        <ExcludeList Include="$(XunitTestBinBase)\JIT\Methodical\Invoke\SEH\_speed_relcatchfinally_tail\*" >
             <Issue>13</Issue>
        </ExcludeList>
        <ExcludeList Include="$(XunitTestBinBase)\JIT\Regression\VS-ia64-JIT\M00\b141358\b141358\*" >
             <Issue>13</Issue>
        </ExcludeList>
        <ExcludeList Include="$(XunitTestBinBase)\JIT\Methodical\Invoke\SEH\_speed_dbgcatchfinally_tail\*" >
             <Issue>13</Issue>
        </ExcludeList>
        <ExcludeList Include="$(XunitTestBinBase)\JIT\Regression\VS-ia64-JIT\V1.2-M02\b16198\b16198\*" >
             <Issue>13</Issue>
        </ExcludeList>
        <ExcludeList Include="$(XunitTestBinBase)\JIT\Methodical\int64\unsigned\_relldsfld_mulovf\*" >
             <Issue>13</Issue>
        </ExcludeList>
        <ExcludeList Include="$(XunitTestBinBase)\JIT\Regression\VS-ia64-JIT\V2.0-Beta2\b302558\b302558\*" >
             <Issue>13</Issue>
        </ExcludeList>
        <ExcludeList Include="$(XunitTestBinBase)\JIT\Methodical\casts\SEH\_speed_relthrow\*" >
             <Issue>13</Issue>
        </ExcludeList>
        <ExcludeList Include="$(XunitTestBinBase)\JIT\Methodical\int64\signed\_il_rels_ldc_mulovf\*" >
             <Issue>13</Issue>
        </ExcludeList>
        <ExcludeList Include="$(XunitTestBinBase)\JIT\Methodical\casts\coverage\_speed_relcastclass_ldloc\*" >
             <Issue>13</Issue>
        </ExcludeList>
        <ExcludeList Include="$(XunitTestBinBase)\JIT\Methodical\casts\array\_il_relarrays\*" >
             <Issue>13</Issue>
        </ExcludeList>
        <ExcludeList Include="$(XunitTestBinBase)\JIT\jit64\opt\regress\vswhidbey\223862\conv_dbg\*" >
             <Issue>13</Issue>
        </ExcludeList>
        <ExcludeList Include="$(XunitTestBinBase)\JIT\Regression\CLR-x86-JIT\V2.0-Beta2\b374944\b374944\*" >
             <Issue>13</Issue>
        </ExcludeList>
        <ExcludeList Include="$(XunitTestBinBase)\JIT\Methodical\int64\signed\_il_rels_ldsfld_mulovf\*" >
             <Issue>13</Issue>
        </ExcludeList>
        <ExcludeList Include="$(XunitTestBinBase)\JIT\Methodical\casts\SEH\_relthrow\*" >
             <Issue>13</Issue>
        </ExcludeList>
        <ExcludeList Include="$(XunitTestBinBase)\JIT\Methodical\int64\unsigned\_reladdsub\*" >
             <Issue>13</Issue>
        </ExcludeList>
        <ExcludeList Include="$(XunitTestBinBase)\JIT\Methodical\int64\signed\_il_rels_ldfld_mulovf\*" >
             <Issue>13</Issue>
        </ExcludeList>
        <ExcludeList Include="$(XunitTestBinBase)\JIT\Methodical\int64\unsigned\_speed_dbgaddsub\*" >
             <Issue>13</Issue>
        </ExcludeList>
        <ExcludeList Include="$(XunitTestBinBase)\JIT\Regression\VS-ia64-JIT\V1.2-M02\b102886\b102886\*" >
             <Issue>13</Issue>
        </ExcludeList>
        <ExcludeList Include="$(XunitTestBinBase)\JIT\Methodical\casts\SEH\_speed_dbgthrow\*" >
             <Issue>13</Issue>
        </ExcludeList>
        <ExcludeList Include="$(XunitTestBinBase)\JIT\Regression\CLR-x86-JIT\V1.2-Beta1\b220968\b220968\*" >
             <Issue>13</Issue>
        </ExcludeList>
        <ExcludeList Include="$(XunitTestBinBase)\JIT\jit64\opt\cse\staticFieldExprUnchecked1_r\*" >
             <Issue>13</Issue>
        </ExcludeList>
        <ExcludeList Include="$(XunitTestBinBase)\JIT\Methodical\casts\coverage\_dbgcastclass_newobj\*" >
             <Issue>13</Issue>
        </ExcludeList>
        <ExcludeList Include="$(XunitTestBinBase)\JIT\Methodical\int64\unsigned\_relmuldiv\*" >
             <Issue>13</Issue>
        </ExcludeList>
        <ExcludeList Include="$(XunitTestBinBase)\JIT\Methodical\casts\coverage\_speed_relcastclass_ldarg\*" >
             <Issue>13</Issue>
        </ExcludeList>
        <ExcludeList Include="$(XunitTestBinBase)\JIT\Methodical\casts\coverage\_speed_dbgcastclass_call\*" >
             <Issue>13</Issue>
        </ExcludeList>
        <ExcludeList Include="$(XunitTestBinBase)\JIT\Methodical\casts\iface\_speed_reliface1\*" >
             <Issue>13</Issue>
        </ExcludeList>
        <ExcludeList Include="$(XunitTestBinBase)\JIT\Methodical\casts\coverage\_relcastclass_newobj\*" >
             <Issue>13</Issue>
        </ExcludeList>
        <ExcludeList Include="$(XunitTestBinBase)\JIT\Methodical\int64\signed\_speed_rels_ldc_div\*" >
             <Issue>13</Issue>
        </ExcludeList>
        <ExcludeList Include="$(XunitTestBinBase)\JIT\Methodical\casts\coverage\_relcastclass_ldarg\*" >
             <Issue>13</Issue>
        </ExcludeList>
        <ExcludeList Include="$(XunitTestBinBase)\JIT\Regression\VS-ia64-JIT\V1.2-M01\b12390\b12390\*" >
             <Issue>13</Issue>
        </ExcludeList>
        <ExcludeList Include="$(XunitTestBinBase)\JIT\Methodical\MDArray\basics\classarr_cs_r\*" >
             <Issue>13</Issue>
        </ExcludeList>
        <ExcludeList Include="$(XunitTestBinBase)\JIT\Methodical\int64\superlong\_il_relsuperlong\*" >
             <Issue>13</Issue>
        </ExcludeList>
        <ExcludeList Include="$(XunitTestBinBase)\JIT\Regression\VS-ia64-JIT\V1.2-M01\b12343\b12343\*" >
             <Issue>13</Issue>
        </ExcludeList>
        <ExcludeList Include="$(XunitTestBinBase)\JIT\Methodical\Arrays\misc\_il_dbglengthm2\*" >
             <Issue>13</Issue>
        </ExcludeList>
        <ExcludeList Include="$(XunitTestBinBase)\JIT\Methodical\MDArray\basics\structarr_cs_r\*" >
             <Issue>13</Issue>
        </ExcludeList>
        <ExcludeList Include="$(XunitTestBinBase)\JIT\Methodical\MDArray\basics\stringarr_cs_do\*" >
             <Issue>13</Issue>
        </ExcludeList>
        <ExcludeList Include="$(XunitTestBinBase)\JIT\Methodical\int64\unsigned\_speed_dbgmuldiv\*" >
             <Issue>13</Issue>
        </ExcludeList>
        <ExcludeList Include="$(XunitTestBinBase)\JIT\Regression\VS-ia64-JIT\V1.2-M01\b10802\b10802\*" >
             <Issue>13</Issue>
        </ExcludeList>
        <ExcludeList Include="$(XunitTestBinBase)\JIT\Methodical\casts\iface\_il_reliface2\*" >
             <Issue>13</Issue>
        </ExcludeList>
        <ExcludeList Include="$(XunitTestBinBase)\JIT\Methodical\Invoke\SEH\_relcatchfinally\*" >
             <Issue>13</Issue>
        </ExcludeList>
        <ExcludeList Include="$(XunitTestBinBase)\JIT\Methodical\casts\SEH\_speed_relcast_throw\*" >
             <Issue>13</Issue>
        </ExcludeList>
        <ExcludeList Include="$(XunitTestBinBase)\JIT\Methodical\int64\signed\_dbgs_ldfld_mulovf\*" >
             <Issue>13</Issue>
        </ExcludeList>
        <ExcludeList Include="$(XunitTestBinBase)\JIT\Methodical\casts\coverage\_speed_relcastclass_newobj\*" >
             <Issue>13</Issue>
        </ExcludeList>
        <ExcludeList Include="$(XunitTestBinBase)\JIT\Methodical\int64\signed\_rels_ldfld_mulovf\*" >
             <Issue>13</Issue>
        </ExcludeList>
        <ExcludeList Include="$(XunitTestBinBase)\JIT\jit64\opt\rngchk\JaggedArray_o\*" >
             <Issue>13</Issue>
        </ExcludeList>
        <ExcludeList Include="$(XunitTestBinBase)\JIT\Methodical\int64\superlong\_speed_dbgsuperlong\*" >
             <Issue>13</Issue>
        </ExcludeList>
        <ExcludeList Include="$(XunitTestBinBase)\JIT\Methodical\Invoke\SEH\_il_dbgcatchfinally_jmp\*" >
             <Issue>13</Issue>
        </ExcludeList>
        <ExcludeList Include="$(XunitTestBinBase)\JIT\Methodical\int64\signed\_dbgs_ldsfld_mulovf\*" >
             <Issue>13</Issue>
        </ExcludeList>
        <ExcludeList Include="$(XunitTestBinBase)\JIT\Regression\VS-ia64-JIT\M00\b115253\b115253\*" >
             <Issue>13</Issue>
        </ExcludeList>
        <ExcludeList Include="$(XunitTestBinBase)\JIT\Methodical\Invoke\thiscall\_speed_dbgthisnull\*" >
             <Issue>13</Issue>
        </ExcludeList>
        <ExcludeList Include="$(XunitTestBinBase)\JIT\jit64\opt\regress\vswhidbey\228572\conv_opt\*" >
             <Issue>13</Issue>
        </ExcludeList>
        <ExcludeList Include="$(XunitTestBinBase)\JIT\Methodical\int64\unsigned\_dbgldsfld_mulovf\*" >
             <Issue>13</Issue>
        </ExcludeList>
        <ExcludeList Include="$(XunitTestBinBase)\JIT\jit64\opt\inl\caninline_do\*" >
             <Issue>13</Issue>
        </ExcludeList>
        <ExcludeList Include="$(XunitTestBinBase)\JIT\Methodical\int64\signed\_speed_dbgs_ldc_div\*" >
             <Issue>13</Issue>
        </ExcludeList>
        <ExcludeList Include="$(XunitTestBinBase)\JIT\jit64\opt\regress\vswhidbey\223862\conv_opt\*" >
             <Issue>13</Issue>
        </ExcludeList>
        <ExcludeList Include="$(XunitTestBinBase)\JIT\jit64\opt\regress\vswhidbey\223862\mul_exception_dbg\*" >
             <Issue>13</Issue>
        </ExcludeList>
        <ExcludeList Include="$(XunitTestBinBase)\JIT\Directed\IL\leave\leave1\*" >
             <Issue>13</Issue>
        </ExcludeList>
        <ExcludeList Include="$(XunitTestBinBase)\JIT\Methodical\casts\SEH\_il_dbgcastclass_catch\*" >
             <Issue>13</Issue>
        </ExcludeList>
        <ExcludeList Include="$(XunitTestBinBase)\JIT\Methodical\casts\SEH\_il_relcastclass_catch_neg\*" >
             <Issue>13</Issue>
        </ExcludeList>
        <ExcludeList Include="$(XunitTestBinBase)\JIT\Methodical\int64\signed\_speed_dbgs_ldc_mulovf\*" >
             <Issue>13</Issue>
        </ExcludeList>
        <ExcludeList Include="$(XunitTestBinBase)\JIT\Methodical\MDArray\basics\doublearr_cs_d\*" >
             <Issue>13</Issue>
        </ExcludeList>
        <ExcludeList Include="$(XunitTestBinBase)\JIT\Methodical\int64\unsigned\_dbgmuldiv\*" >
             <Issue>13</Issue>
        </ExcludeList>
        <ExcludeList Include="$(XunitTestBinBase)\JIT\Methodical\int64\signed\_il_dbgs_ldc_mulovf\*" >
             <Issue>13</Issue>
        </ExcludeList>
        <ExcludeList Include="$(XunitTestBinBase)\JIT\Regression\CLR-x86-JIT\V1-M09.5-PDC\b25701\b25701\*" >
             <Issue>13</Issue>
        </ExcludeList>
        <ExcludeList Include="$(XunitTestBinBase)\JIT\Methodical\MDArray\basics\doublearr_cs_do\*" >
             <Issue>13</Issue>
        </ExcludeList>
        <ExcludeList Include="$(XunitTestBinBase)\JIT\Methodical\int64\signed\_rels_ldsfld_mulovf\*" >
             <Issue>13</Issue>
        </ExcludeList>
        <ExcludeList Include="$(XunitTestBinBase)\JIT\Methodical\int64\unsigned\_il_dbgldsfld_mulovf\*" >
             <Issue>13</Issue>
        </ExcludeList>
        <ExcludeList Include="$(XunitTestBinBase)\JIT\Methodical\casts\SEH\_il_dbgisinst_catch\*" >
             <Issue>13</Issue>
        </ExcludeList>
        <ExcludeList Include="$(XunitTestBinBase)\JIT\Methodical\casts\SEH\_il_dbgisinst_catch_neg\*" >
             <Issue>13</Issue>
        </ExcludeList>
        <ExcludeList Include="$(XunitTestBinBase)\JIT\Methodical\casts\SEH\_speed_dbgcast_throw\*" >
             <Issue>13</Issue>
        </ExcludeList>
        <ExcludeList Include="$(XunitTestBinBase)\JIT\Methodical\casts\SEH\_il_relfilter\*" >
             <Issue>13</Issue>
        </ExcludeList>
        <ExcludeList Include="$(XunitTestBinBase)\JIT\Methodical\casts\array\_il_dbgarrays\*" >
             <Issue>13</Issue>
        </ExcludeList>
        <ExcludeList Include="$(XunitTestBinBase)\JIT\Methodical\casts\SEH\_relcast_throw\*" >
             <Issue>13</Issue>
        </ExcludeList>
        <ExcludeList Include="$(XunitTestBinBase)\JIT\Methodical\Invoke\SEH\_il_dbgcatchfinally_jmpind\*" >
             <Issue>13</Issue>
        </ExcludeList>
        <ExcludeList Include="$(XunitTestBinBase)\JIT\Methodical\MDArray\basics\classarr_cs_ro\*" >
             <Issue>13</Issue>
        </ExcludeList>
        <ExcludeList Include="$(XunitTestBinBase)\JIT\Methodical\int64\unsigned\_il_reladdsub\*" >
             <Issue>13</Issue>
        </ExcludeList>
        <ExcludeList Include="$(XunitTestBinBase)\JIT\Methodical\int64\signed\_dbgs_ldc_div\*" >
             <Issue>13</Issue>
        </ExcludeList>
        <ExcludeList Include="$(XunitTestBinBase)\JIT\Methodical\Invoke\SEH\_il_relcatchfinally_jmp\*" >
             <Issue>13</Issue>
        </ExcludeList>
        <ExcludeList Include="$(XunitTestBinBase)\JIT\jit64\opt\inl\caninline_r\*" >
             <Issue>13</Issue>
        </ExcludeList>
        <ExcludeList Include="$(XunitTestBinBase)\JIT\Methodical\Invoke\SEH\_dbgcatchfinally_tail\*" >
             <Issue>13</Issue>
        </ExcludeList>
        <ExcludeList Include="$(XunitTestBinBase)\JIT\Methodical\casts\coverage\_speed_dbgcastclass_newobj\*" >
             <Issue>13</Issue>
        </ExcludeList>
        <ExcludeList Include="$(XunitTestBinBase)\JIT\Methodical\MDArray\basics\structarr_cs_d\*" >
             <Issue>13</Issue>
        </ExcludeList>
        <ExcludeList Include="$(XunitTestBinBase)\JIT\Methodical\int64\unsigned\_il_dbgldc_mulovf\*" >
             <Issue>13</Issue>
        </ExcludeList>
        <ExcludeList Include="$(XunitTestBinBase)\JIT\Methodical\int64\signed\_il_dbgs_ldfld_mulovf\*" >
             <Issue>13</Issue>
        </ExcludeList>
        <ExcludeList Include="$(XunitTestBinBase)\JIT\jit64\opt\rngchk\RngchkStress2_o\*" >
             <Issue>13</Issue>
        </ExcludeList>
        <ExcludeList Include="$(XunitTestBinBase)\JIT\Methodical\int64\unsigned\_speed_relldfld_mulovf\*" >
             <Issue>13</Issue>
        </ExcludeList>
        <ExcludeList Include="$(XunitTestBinBase)\JIT\Methodical\casts\coverage\_il_relcastclass_ldloc\*" >
             <Issue>13</Issue>
        </ExcludeList>
        <ExcludeList Include="$(XunitTestBinBase)\JIT\Methodical\int64\unsigned\_speed_dbgldfld_mulovf\*" >
             <Issue>13</Issue>
        </ExcludeList>
        <ExcludeList Include="$(XunitTestBinBase)\JIT\Methodical\int64\unsigned\_il_relldfld_mulovf\*" >
             <Issue>13</Issue>
        </ExcludeList>
        <ExcludeList Include="$(XunitTestBinBase)\JIT\Methodical\casts\coverage\_relcastclass_call\*" >
             <Issue>13</Issue>
        </ExcludeList>
        <ExcludeList Include="$(XunitTestBinBase)\JIT\Directed\StrAccess\straccess3_cs_d\*" >
             <Issue>13</Issue>
        </ExcludeList>
        <ExcludeList Include="$(XunitTestBinBase)\JIT\Methodical\int64\signed\_il_dbgs_ldsfld_mulovf\*" >
             <Issue>13</Issue>
        </ExcludeList>
        <ExcludeList Include="$(XunitTestBinBase)\JIT\Methodical\int64\signed\_dbgs_muldiv\*" >
             <Issue>13</Issue>
        </ExcludeList>
        <ExcludeList Include="$(XunitTestBinBase)\JIT\Methodical\MDArray\basics\stringarr_cs_d\*" >
             <Issue>13</Issue>
        </ExcludeList>
        <ExcludeList Include="$(XunitTestBinBase)\JIT\Methodical\int64\unsigned\_il_dbgaddsub\*" >
             <Issue>13</Issue>
        </ExcludeList>
        <ExcludeList Include="$(XunitTestBinBase)\JIT\Methodical\int64\unsigned\_relldfld_mulovf\*" >
             <Issue>13</Issue>
        </ExcludeList>
        <ExcludeList Include="$(XunitTestBinBase)\JIT\Regression\CLR-x86-JIT\V1.2-M01\b16399\b16399\*" >
             <Issue>13</Issue>
        </ExcludeList>
        <ExcludeList Include="$(XunitTestBinBase)\JIT\Methodical\casts\coverage\_il_dbgcastclass_ldarg\*" >
             <Issue>13</Issue>
        </ExcludeList>
        <ExcludeList Include="$(XunitTestBinBase)\JIT\Methodical\int64\signed\_speed_rels_ldc_mulovf\*" >
             <Issue>13</Issue>
        </ExcludeList>
        <ExcludeList Include="$(XunitTestBinBase)\JIT\Methodical\MDArray\basics\jaggedarr_cs_r\*" >
             <Issue>13</Issue>
        </ExcludeList>
        <ExcludeList Include="$(XunitTestBinBase)\JIT\Methodical\Invoke\SEH\_il_relcatchfinally_tail\*" >
             <Issue>13</Issue>
        </ExcludeList>
        <ExcludeList Include="$(XunitTestBinBase)\JIT\jit64\opt\rngchk\RngchkStress1_o\*" >
             <Issue>13</Issue>
        </ExcludeList>
        <ExcludeList Include="$(XunitTestBinBase)\JIT\Methodical\MDArray\basics\classarr_cs_do\*" >
             <Issue>13</Issue>
        </ExcludeList>
        <ExcludeList Include="$(XunitTestBinBase)\JIT\Methodical\MDArray\basics\classarr_cs_d\*" >
             <Issue>13</Issue>
        </ExcludeList>
        <ExcludeList Include="$(XunitTestBinBase)\JIT\Regression\CLR-x86-JIT\V2.0-Beta2\b321799\b321799\*" >
             <Issue>13</Issue>
        </ExcludeList>
        <ExcludeList Include="$(XunitTestBinBase)\JIT\Regression\VS-ia64-JIT\V2.0-Beta2\b309539\b309539\*" >
             <Issue>13</Issue>
        </ExcludeList>
        <ExcludeList Include="$(XunitTestBinBase)\JIT\Methodical\casts\coverage\_il_dbgcastclass_call\*" >
             <Issue>13</Issue>
        </ExcludeList>
        <ExcludeList Include="$(XunitTestBinBase)\JIT\Methodical\int64\unsigned\_speed_dbgldsfld_mulovf\*" >
             <Issue>13</Issue>
        </ExcludeList>
        <ExcludeList Include="$(XunitTestBinBase)\JIT\Methodical\int64\signed\_rels_ldc_mulovf\*" >
             <Issue>13</Issue>
        </ExcludeList>
        <ExcludeList Include="$(XunitTestBinBase)\JIT\Methodical\casts\coverage\_speed_relcastclass_call\*" >
             <Issue>13</Issue>
        </ExcludeList>
        <ExcludeList Include="$(XunitTestBinBase)\JIT\Methodical\int64\unsigned\_speed_relmuldiv\*" >
             <Issue>13</Issue>
        </ExcludeList>
        <ExcludeList Include="$(XunitTestBinBase)\JIT\Methodical\casts\coverage\_il_dbgcastclass_ldloc\*" >
             <Issue>13</Issue>
        </ExcludeList>
        <ExcludeList Include="$(XunitTestBinBase)\JIT\Methodical\MDArray\basics\jaggedarr_cs_d\*" >
             <Issue>13</Issue>
        </ExcludeList>
        <ExcludeList Include="$(XunitTestBinBase)\JIT\Methodical\int64\superlong\_speed_relsuperlong\*" >
             <Issue>13</Issue>
        </ExcludeList>
        <ExcludeList Include="$(XunitTestBinBase)\JIT\Methodical\int64\unsigned\_il_dbgmuldiv\*" >
             <Issue>13</Issue>
        </ExcludeList>
        <ExcludeList Include="$(XunitTestBinBase)\JIT\Methodical\casts\coverage\_dbgcastclass_call\*" >
             <Issue>13</Issue>
        </ExcludeList>
        <ExcludeList Include="$(XunitTestBinBase)\JIT\Methodical\casts\iface\_reliface1\*" >
             <Issue>13</Issue>
        </ExcludeList>
        <ExcludeList Include="$(XunitTestBinBase)\JIT\Methodical\Arrays\misc\_il_rellengthm2\*" >
             <Issue>13</Issue>
        </ExcludeList>
        <ExcludeList Include="$(XunitTestBinBase)\JIT\Methodical\Invoke\SEH\_il_relcatchfinally_jmpind\*" >
             <Issue>13</Issue>
        </ExcludeList>
        <ExcludeList Include="$(XunitTestBinBase)\JIT\Methodical\Invoke\SEH\_il_dbgcatchfinally_tail\*" >
             <Issue>13</Issue>
        </ExcludeList>
        <ExcludeList Include="$(XunitTestBinBase)\JIT\Methodical\Invoke\SEH\_speed_dbgcatchfinally\*" >
             <Issue>13</Issue>
        </ExcludeList>
        <ExcludeList Include="$(XunitTestBinBase)\JIT\Regression\CLR-x86-JIT\V1-M09.5-PDC\b25468\b25468\*" >
             <Issue>13</Issue>
        </ExcludeList>
        <ExcludeList Include="$(XunitTestBinBase)\JIT\Methodical\casts\iface\_il_dbgiface2\*" >
             <Issue>13</Issue>
        </ExcludeList>
        <ExcludeList Include="$(XunitTestBinBase)\JIT\Directed\StrAccess\straccess3_cs_r\*" >
             <Issue>13</Issue>
        </ExcludeList>
        <ExcludeList Include="$(XunitTestBinBase)\JIT\Methodical\int64\unsigned\_il_dbgldfld_mulovf\*" >
             <Issue>13</Issue>
        </ExcludeList>
        <ExcludeList Include="$(XunitTestBinBase)\JIT\Methodical\casts\coverage\_relcastclass_ldloc\*" >
             <Issue>13</Issue>
        </ExcludeList>
        <ExcludeList Include="$(XunitTestBinBase)\JIT\Methodical\Invoke\SEH\_dbgcatchfinally\*" >
             <Issue>13</Issue>
        </ExcludeList>
        <ExcludeList Include="$(XunitTestBinBase)\JIT\jit64\opt\rngchk\SimpleArray_01_o\*" >
             <Issue>13</Issue>
        </ExcludeList>
        <ExcludeList Include="$(XunitTestBinBase)\JIT\Methodical\int64\unsigned\_relldc_mulovf\*" >
             <Issue>13</Issue>
        </ExcludeList>
        <ExcludeList Include="$(XunitTestBinBase)\JIT\Methodical\int64\unsigned\_il_relldsfld_mulovf\*" >
             <Issue>13</Issue>
        </ExcludeList>
        <ExcludeList Include="$(XunitTestBinBase)\JIT\Methodical\int64\signed\_speed_dbgs_muldiv\*" >
             <Issue>13</Issue>
        </ExcludeList>
        <ExcludeList Include="$(XunitTestBinBase)\JIT\Methodical\Invoke\SEH\_relcatchfinally_tail\*" >
             <Issue>13</Issue>
        </ExcludeList>
        <ExcludeList Include="$(XunitTestBinBase)\JIT\Methodical\casts\coverage\_speed_dbgcastclass_ldarg\*" >
             <Issue>13</Issue>
        </ExcludeList>
        <ExcludeList Include="$(XunitTestBinBase)\JIT\Methodical\int64\unsigned\_dbgaddsub\*" >
             <Issue>13</Issue>
        </ExcludeList>
        <ExcludeList Include="$(XunitTestBinBase)\JIT\Methodical\int64\superlong\_il_dbgsuperlong\*" >
             <Issue>13</Issue>
        </ExcludeList>
        <ExcludeList Include="$(XunitTestBinBase)\JIT\Methodical\MDArray\basics\jaggedarr_cs_ro\*" >
             <Issue>13</Issue>
        </ExcludeList>
        <ExcludeList Include="$(XunitTestBinBase)\JIT\Methodical\MDArray\basics\doublearr_cs_ro\*" >
             <Issue>13</Issue>
        </ExcludeList>
        <ExcludeList Include="$(XunitTestBinBase)\JIT\Methodical\casts\SEH\_dbgcast_throw\*" >
             <Issue>13</Issue>
        </ExcludeList>
        <ExcludeList Include="$(XunitTestBinBase)\JIT\Methodical\casts\coverage\_il_relcastclass_ldarg\*" >
             <Issue>13</Issue>
        </ExcludeList>
        <ExcludeList Include="$(XunitTestBinBase)\JIT\Regression\VS-ia64-JIT\V1.2-M01\b10841\b10841\*" >
             <Issue>13</Issue>
        </ExcludeList>
        <ExcludeList Include="$(XunitTestBinBase)\JIT\Methodical\MDArray\basics\stringarr_cs_ro\*" >
             <Issue>13</Issue>
        </ExcludeList>
        <ExcludeList Include="$(XunitTestBinBase)\JIT\Methodical\casts\coverage\_dbgcastclass_ldarg\*" >
             <Issue>13</Issue>
        </ExcludeList>
        <ExcludeList Include="$(XunitTestBinBase)\JIT\Methodical\int64\signed\_il_dbgs_muldiv\*" >
             <Issue>13</Issue>
        </ExcludeList>
        <ExcludeList Include="$(XunitTestBinBase)\JIT\Methodical\casts\coverage\_dbgcastclass_ldloc\*" >
             <Issue>13</Issue>
        </ExcludeList>
        <ExcludeList Include="$(XunitTestBinBase)\JIT\Methodical\MDArray\basics\jaggedarr_cs_do\*" >
             <Issue>13</Issue>
        </ExcludeList>
        <ExcludeList Include="$(XunitTestBinBase)\JIT\Methodical\casts\coverage\_speed_dbgcastclass_ldloc\*" >
             <Issue>13</Issue>
        </ExcludeList>
        <ExcludeList Include="$(XunitTestBinBase)\JIT\Methodical\int64\signed\_speed_rels_ldsfld_mulovf\*" >
             <Issue>13</Issue>
        </ExcludeList>
        <ExcludeList Include="$(XunitTestBinBase)\JIT\Methodical\Arrays\range\_il_relnegIndexRngChkElim\*" >
             <Issue>13</Issue>
        </ExcludeList>
        <ExcludeList Include="$(XunitTestBinBase)\JIT\Regression\CLR-x86-JIT\V1-M12-Beta2\b49435\b49435\*" >
             <Issue>13</Issue>
        </ExcludeList>
        <ExcludeList Include="$(XunitTestBinBase)\JIT\Regression\VS-ia64-JIT\V2.0-Beta2\b309576\b309576\*" >
             <Issue>13</Issue>
        </ExcludeList>
        <ExcludeList Include="$(XunitTestBinBase)\JIT\Methodical\Invoke\SEH\_il_dbgcatchfinally_ind\*" >
             <Issue>13</Issue>
        </ExcludeList>
        <ExcludeList Include="$(XunitTestBinBase)\JIT\Methodical\Invoke\SEH\_il_relcatchfinally_ind\*" >
             <Issue>13</Issue>
        </ExcludeList>
        <ExcludeList Include="$(XunitTestBinBase)\JIT\Methodical\casts\coverage\_il_dbgcastclass_calli\*" >
             <Issue>13</Issue>
        </ExcludeList>
        <ExcludeList Include="$(XunitTestBinBase)\JIT\Methodical\casts\coverage\_il_relcastclass_calli\*" >
             <Issue>13</Issue>
        </ExcludeList>
        <ExcludeList Include="$(XunitTestBinBase)\JIT\Methodical\explicit\basic\_il_dbgrefarg_i1\*" >
             <Issue>13</Issue>
        </ExcludeList>
        <ExcludeList Include="$(XunitTestBinBase)\JIT\Methodical\explicit\basic\_il_relrefarg_i1\*" >
             <Issue>13</Issue>
        </ExcludeList>
<<<<<<< HEAD
=======
        <ExcludeList Include="$(XunitTestBinBase)\Interop\NativeCallable\NativeCallableTest\*" >
             <Issue>860</Issue>
        </ExcludeList>
        <ExcludeList Include="$(XunitTestBinBase)\JIT\Methodical\refany\_il_relseq\*" >
             <Issue>CoreCLR/1440</Issue>
        </ExcludeList>
        <ExcludeList Include="$(XunitTestBinBase)\JIT\Methodical\refany\_il_dbgseq\*" >
             <Issue>CoreCLR/1440</Issue>
        </ExcludeList>
        <ExcludeList Include="$(XunitTestBinBase)\JIT\Regression\VS-ia64-JIT\V1.2-M02\b28158\b28158\*" >
             <Issue>898</Issue>
        </ExcludeList>
        <ExcludeList Include="$(XunitTestBinBase)\JIT\Directed\StructABI\StructABI\*" >
             <Issue>927</Issue>
        </ExcludeList>
>>>>>>> 3aadbc19
    </ItemGroup>
    <ItemGroup Condition="'$(XunitTestBinBase)' != '' and '$(COMPLUS_INSERTSTATEPOINTS)' != ''">	
        <ExcludeList Include="$(XunitTestBinBase)\JIT\jit64\regress\ddb\113574\113574\*" >
             <Issue>CoreCLR\1541</Issue>
        </ExcludeList>
        <ExcludeList Include="$(XunitTestBinBase)\JIT\Regression\CLR-x86-JIT\V1-M12-Beta2\b68361\b68361\*" >
             <Issue>CoreCLR\1541</Issue>
        </ExcludeList>
    </ItemGroup>
</Project><|MERGE_RESOLUTION|>--- conflicted
+++ resolved
@@ -295,6 +295,9 @@
         <ExcludeList Include="$(XunitTestBinBase)\JIT\Regression\VS-ia64-JIT\V1.2-M02\b28158\b28158\*" >
              <Issue>898</Issue>
         </ExcludeList>
+        <ExcludeList Include="$(XunitTestBinBase)\JIT\Directed\StructABI\StructABI\*" >
+             <Issue>927</Issue>
+        </ExcludeList>
     </ItemGroup>
     <ItemGroup Condition="'$(XunitTestBinBase)' != '' and '$(COMPlus_ExecuteHandlers)' == ''">
         <ExcludeList Include="$(XunitTestBinBase)\Interop\ICastable\Castable\*" >
@@ -2370,24 +2373,6 @@
         <ExcludeList Include="$(XunitTestBinBase)\JIT\Methodical\explicit\basic\_il_relrefarg_i1\*" >
              <Issue>13</Issue>
         </ExcludeList>
-<<<<<<< HEAD
-=======
-        <ExcludeList Include="$(XunitTestBinBase)\Interop\NativeCallable\NativeCallableTest\*" >
-             <Issue>860</Issue>
-        </ExcludeList>
-        <ExcludeList Include="$(XunitTestBinBase)\JIT\Methodical\refany\_il_relseq\*" >
-             <Issue>CoreCLR/1440</Issue>
-        </ExcludeList>
-        <ExcludeList Include="$(XunitTestBinBase)\JIT\Methodical\refany\_il_dbgseq\*" >
-             <Issue>CoreCLR/1440</Issue>
-        </ExcludeList>
-        <ExcludeList Include="$(XunitTestBinBase)\JIT\Regression\VS-ia64-JIT\V1.2-M02\b28158\b28158\*" >
-             <Issue>898</Issue>
-        </ExcludeList>
-        <ExcludeList Include="$(XunitTestBinBase)\JIT\Directed\StructABI\StructABI\*" >
-             <Issue>927</Issue>
-        </ExcludeList>
->>>>>>> 3aadbc19
     </ItemGroup>
     <ItemGroup Condition="'$(XunitTestBinBase)' != '' and '$(COMPLUS_INSERTSTATEPOINTS)' != ''">	
         <ExcludeList Include="$(XunitTestBinBase)\JIT\jit64\regress\ddb\113574\113574\*" >
