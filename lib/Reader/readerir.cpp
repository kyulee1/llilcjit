--- conflicted
+++ resolved
@@ -6112,13 +6112,8 @@
   assert(!IsSynchronizedMethod);
 #endif
 
-<<<<<<< HEAD
-  // LLVM requires muttail calls to be immediatley followed by a ret.
+  // LLVM requires musttail calls to be immediatley followed by a ret.
   if (RootFunction->getReturnType()->isVoidTy()) {
-=======
-  // LLVM requires musttail calls to be immediatley followed by a ret.
-  if (Function->getReturnType()->isVoidTy()) {
->>>>>>> 35ad5215
     LLVMBuilder->CreateRetVoid();
   } else {
     LLVMBuilder->CreateRet(CallNode);
